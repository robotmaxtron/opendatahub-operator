--- conflicted
+++ resolved
@@ -21,13 +21,11 @@
 	"github.com/opendatahub-io/opendatahub-operator/v2/pkg/cluster"
 	annotation "github.com/opendatahub-io/opendatahub-operator/v2/pkg/metadata/annotations"
 	"github.com/opendatahub-io/opendatahub-operator/v2/pkg/metadata/labels"
-	"github.com/opendatahub-io/opendatahub-operator/v2/pkg/resources"
 )
 
 const (
-	CAConfigMapName           = "odh-trusted-ca-bundle"
-	CADataFieldName           = "odh-ca-bundle.crt"
-	TrustedCABundleFieldOwner = resources.PlatformFieldOwner + "/trustedcabundle"
+	CAConfigMapName = "odh-trusted-ca-bundle"
+	CADataFieldName = "odh-ca-bundle.crt"
 )
 
 func ShouldInjectTrustedBundle(ns *corev1.Namespace) bool {
@@ -75,11 +73,6 @@
 		Data: map[string]string{CADataFieldName: customCAData},
 	}
 
-<<<<<<< HEAD
-	opts := []client.PatchOption{
-		client.ForceOwnership,
-		client.FieldOwner(TrustedCABundleFieldOwner),
-=======
 	// Create Configmap if doesn't exist
 	foundConfigMap := &corev1.ConfigMap{}
 	if err := cli.Get(ctx, client.ObjectKeyFromObject(desiredConfigMap), foundConfigMap); err != nil {
@@ -91,11 +84,11 @@
 			return nil
 		}
 		return err
->>>>>>> de46f015
-	}
-	err := resources.Apply(ctx, cli, desiredConfigMap, opts...)
-	if err != nil && !k8serr.IsAlreadyExists(err) {
-		return err
+	}
+
+	if foundConfigMap.Data[CADataFieldName] != customCAData {
+		foundConfigMap.Data[CADataFieldName] = customCAData
+		return cli.Update(ctx, foundConfigMap)
 	}
 
 	return nil
