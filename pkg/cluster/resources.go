package cluster

import (
	"context"
	"errors"
	"fmt"
	"reflect"
	"slices"
	"time"

	corev1 "k8s.io/api/core/v1"
	rbacv1 "k8s.io/api/rbac/v1"
	"k8s.io/apiextensions-apiserver/pkg/apihelpers"
	apiextensionsv1 "k8s.io/apiextensions-apiserver/pkg/apis/apiextensions/v1"
	k8serr "k8s.io/apimachinery/pkg/api/errors"
	"k8s.io/apimachinery/pkg/api/meta"
	metav1 "k8s.io/apimachinery/pkg/apis/meta/v1"
	"k8s.io/apimachinery/pkg/apis/meta/v1/unstructured"
	"k8s.io/apimachinery/pkg/runtime/schema"
	"k8s.io/apimachinery/pkg/util/wait"
	"sigs.k8s.io/controller-runtime/pkg/client"
	logf "sigs.k8s.io/controller-runtime/pkg/log"

	dscv1 "github.com/opendatahub-io/opendatahub-operator/v2/api/datasciencecluster/v1"
	dsciv1 "github.com/opendatahub-io/opendatahub-operator/v2/api/dscinitialization/v1"
	"github.com/opendatahub-io/opendatahub-operator/v2/pkg/cluster/gvk"
	"github.com/opendatahub-io/opendatahub-operator/v2/pkg/resources"
)

// GetSingleton retrieves a singleton instance of a Kubernetes resource of type T.
//
// It ensures that only one instance exists and updates the provided object pointer
// with the retrieved data and:
//   - If no instances are found, it returns a "NotFound" error.
//   - If multiple instances are found, it returns an error indicating an unexpected
//     number of instances.
//   - A generic error in case of other failures
//
// Generic Parameters:
//   - T: A Kubernetes API resource that implements client.Object.
//     T **must be a pointer to a struct**, allowing the function to update its contents.
//
// Parameters:
//   - ctx: The context for the API request, allowing for cancellation and timeouts.
//   - cli: The Kubernetes client used to interact with the cluster.
//   - obj: A **pointer to a struct** that implements client.Object, which will be populated with the retrieved resource.
//
// Returns:
//   - nil if exactly one instance of the resource is found and successfully assigned to obj.
//   - An error if no instances or multiple instances are found, or if any failure occurs.
func GetSingleton[T client.Object](ctx context.Context, cli client.Client, obj T) error {
	if reflect.ValueOf(obj).IsNil() {
		return errors.New("obj must be a pointer")
	}

	objGVK, err := resources.GetGroupVersionKindForObject(cli.Scheme(), obj)
	if err != nil {
		return err
	}

	instances := unstructured.UnstructuredList{}
	instances.SetAPIVersion(objGVK.GroupVersion().String())
	instances.SetKind(objGVK.Kind)

	if err := cli.List(ctx, &instances); err != nil {
		return fmt.Errorf("failed to list resources of type %s: %w", objGVK, err)
	}

	switch len(instances.Items) {
	case 1:
		if err := cli.Scheme().Convert(&instances.Items[0], obj, ctx); err != nil {
			return fmt.Errorf("failed to convert resource to %T: %w", obj, err)
		}
		return nil
	case 0:
		mapping, err := cli.RESTMapper().RESTMapping(objGVK.GroupKind(), objGVK.Version)
		if err != nil {
			return fmt.Errorf("failed to get REST mapping for %s: %w", objGVK, err)
		}

		return k8serr.NewNotFound(
			schema.GroupResource{
				Group:    objGVK.Group,
				Resource: mapping.Resource.Resource,
			},
			"",
		)
	default:
		return fmt.Errorf("failed to get a valid %s instance, expected to find 1 instance, found %d", objGVK, len(instances.Items))
	}
}

// GetDSC retrieves the DataScienceCluster (DSC) instance from the Kubernetes cluster.
func GetDSC(ctx context.Context, cli client.Client) (*dscv1.DataScienceCluster, error) {
	instances := dscv1.DataScienceClusterList{}
	if err := cli.List(ctx, &instances); err != nil {
		return nil, fmt.Errorf("failed to list resources of type %s: %w", gvk.DataScienceCluster, err)
	}

	switch len(instances.Items) {
	case 1:
		return &instances.Items[0], nil
	case 0:
		return nil, k8serr.NewNotFound(
			schema.GroupResource{
				Group:    gvk.DataScienceCluster.Group,
				Resource: "datascienceclusters",
			},
			"",
		)
	default:
		return nil, fmt.Errorf("failed to get a valid %s instance, expected to find 1 instance, found %d", gvk.DataScienceCluster, len(instances.Items))
	}
}

// GetDSCI retrieves the DSCInitialization (DSCI) instance from the Kubernetes cluster.
func GetDSCI(ctx context.Context, cli client.Client) (*dsciv1.DSCInitialization, error) {
	instances := dsciv1.DSCInitializationList{}
	if err := cli.List(ctx, &instances); err != nil {
		return nil, fmt.Errorf("failed to list resources of type %s: %w", gvk.DSCInitialization, err)
	}

	switch len(instances.Items) {
	case 1:
		return &instances.Items[0], nil
	case 0:
		return nil, k8serr.NewNotFound(
			schema.GroupResource{
				Group:    gvk.DSCInitialization.Group,
				Resource: "dscinitializations",
			},
			"",
		)
	default:
		return nil, fmt.Errorf("failed to get a valid %s instance, expected to find 1 instance, found %d", gvk.DSCInitialization, len(instances.Items))
	}
}

// UpdatePodSecurityRolebinding update default rolebinding which is created in applications namespace by manifests
// being used by different components and SRE monitoring.
func UpdatePodSecurityRolebinding(ctx context.Context, cli client.Client, namespace string, serviceAccountsList ...string) error {
	foundRoleBinding := &rbacv1.RoleBinding{}
	if err := cli.Get(ctx, client.ObjectKey{Name: namespace, Namespace: namespace}, foundRoleBinding); err != nil {
		return fmt.Errorf("error to get rolebinding %s from namespace %s: %w", namespace, namespace, err)
	}

	for _, sa := range serviceAccountsList {
		// Append serviceAccount if not added already
		if !SubjectExistInRoleBinding(foundRoleBinding.Subjects, sa, namespace) {
			foundRoleBinding.Subjects = append(foundRoleBinding.Subjects, rbacv1.Subject{
				Kind:      rbacv1.ServiceAccountKind,
				Name:      sa,
				Namespace: namespace,
			})
		}
	}

	if err := cli.Update(ctx, foundRoleBinding); err != nil {
		return fmt.Errorf("error update rolebinding %s with serviceaccount: %w", namespace, err)
	}

	return nil
}

// SubjectExistInRoleBinding return whether RoleBinding matching service account and namespace exists or not.
func SubjectExistInRoleBinding(subjectList []rbacv1.Subject, serviceAccountName, namespace string) bool {
	for _, subject := range subjectList {
		if subject.Name == serviceAccountName && subject.Namespace == namespace {
			return true
		}
	}

	return false
}

// CreateOrUpdateConfigMap creates a new configmap or updates an existing one.
// If the configmap already exists, it will be updated with the merged Data and MetaOptions, if any.
// ConfigMap.ObjectMeta.Name and ConfigMap.ObjectMeta.Namespace are both required, it returns an error otherwise.
func CreateOrUpdateConfigMap(ctx context.Context, c client.Client, desiredCfgMap *corev1.ConfigMap, metaOptions ...MetaOptions) error {
	if applyErr := ApplyMetaOptions(desiredCfgMap, metaOptions...); applyErr != nil {
		return applyErr
<<<<<<< HEAD
	}

	if desiredCfgMap.GetName() == "" || desiredCfgMap.GetNamespace() == "" {
		return errors.New("configmap name and namespace must be set")
=======
	}

	if desiredCfgMap.GetName() == "" || desiredCfgMap.GetNamespace() == "" {
		return errors.New("configmap name and namespace must be set")
	}

	existingCfgMap := &corev1.ConfigMap{}
	err := c.Get(ctx, client.ObjectKeyFromObject(desiredCfgMap), existingCfgMap)
	if k8serr.IsNotFound(err) {
		return c.Create(ctx, desiredCfgMap)
	} else if err != nil {
		return err
>>>>>>> de46f015
	}

	// Explicitly setting the TypeMeta is required to use resources.Apply()
	// Otherwise will return error stating that the unstructured object has no kind
	desiredCfgMap.TypeMeta = metav1.TypeMeta{
		APIVersion: gvk.ConfigMap.Version,
		Kind:       gvk.ConfigMap.Kind,
	}

	opts := []client.PatchOption{
		client.ForceOwnership,
		client.FieldOwner(resources.PlatformFieldOwner),
	}
<<<<<<< HEAD
	err := resources.Apply(ctx, c, desiredCfgMap, opts...)
	if err != nil && !k8serr.IsAlreadyExists(err) {
		return err
=======

	if updateErr := c.Update(ctx, existingCfgMap); updateErr != nil {
		return updateErr
>>>>>>> de46f015
	}
	return nil
}

// CreateNamespace creates a namespace and apply metadata.
// If a namespace already exists, the operation has no effect on it.
func CreateNamespace(ctx context.Context, cli client.Client, namespace string, metaOptions ...MetaOptions) (*corev1.Namespace, error) {
	desiredNamespace := &corev1.Namespace{
		TypeMeta: metav1.TypeMeta{
			APIVersion: gvk.Namespace.Version,
			Kind:       gvk.Namespace.Kind,
		},
		ObjectMeta: metav1.ObjectMeta{
			Name: namespace,
		},
	}

	if err := ApplyMetaOptions(desiredNamespace, metaOptions...); err != nil {
		return nil, err
	}

<<<<<<< HEAD
	opts := []client.PatchOption{
		client.ForceOwnership,
		client.FieldOwner(resources.PlatformFieldOwner),
	}
	err := resources.Apply(ctx, cli, desiredNamespace, opts...)
	if err != nil && !k8serr.IsAlreadyExists(err) {
		return nil, err
	}

	return desiredNamespace, nil
}

// ExecuteOnAllNamespaces executes the passed function for all namespaces in the cluster retrieved in batches.
func ExecuteOnAllNamespaces(ctx context.Context, cli client.Client, processFunc func(*corev1.Namespace) error) error {
	namespaces := &corev1.NamespaceList{}
	paginateListOption := &client.ListOptions{
		Limit: 500,
	}

=======
	foundNamespace := &corev1.Namespace{}
	if getErr := cli.Get(ctx, client.ObjectKeyFromObject(desiredNamespace), foundNamespace); client.IgnoreNotFound(getErr) != nil {
		return nil, getErr
	}

	createErr := cli.Create(ctx, desiredNamespace)
	if k8serr.IsAlreadyExists(createErr) {
		return foundNamespace, nil
	}

	return desiredNamespace, client.IgnoreAlreadyExists(createErr)
}

// ExecuteOnAllNamespaces executes the passed function for all namespaces in the cluster retrieved in batches.
func ExecuteOnAllNamespaces(ctx context.Context, cli client.Client, processFunc func(*corev1.Namespace) error) error {
	namespaces := &corev1.NamespaceList{}
	paginateListOption := &client.ListOptions{
		Limit: 500,
	}

>>>>>>> de46f015
	for { // loop over all paged results
		if err := cli.List(ctx, namespaces, paginateListOption); err != nil {
			return err
		}
		for i := range namespaces.Items {
			ns := &namespaces.Items[i]
			if err := processFunc(ns); err != nil {
				return err
			}
		}
		if paginateListOption.Continue = namespaces.GetContinue(); namespaces.GetContinue() == "" {
			break
		}
	}
	return nil
}

func CreateWithRetry(ctx context.Context, cli client.Client, obj client.Object, timeoutMin int) error {
	log := logf.FromContext(ctx)
	interval := time.Second * 5 // arbitrary value
	timeout := time.Duration(timeoutMin) * time.Minute

	return wait.PollUntilContextTimeout(ctx, interval, timeout, true, func(ctx context.Context) (bool, error) {
		// Create can return:
		// If webhook enabled:
		//   - no error (err == nil)
		//   - 500 InternalError likely if webhook is not available (yet)
		//   - 403 Forbidden if webhook blocks creation (check of existence)
		//   - some problem (real error)
		// else, if webhook disabled:
		//   - no error (err == nil)
		//   - 409 AlreadyExists if object exists
		//   - some problem (real error)
		errCreate := cli.Create(ctx, obj)
		if errCreate == nil {
			return true, nil
		}

		// check existence, success case for the function, covers 409 and 403 (or newly created)
		errGet := cli.Get(ctx, client.ObjectKeyFromObject(obj), obj)
		if errGet == nil {
			return true, nil
		}

		// retry if 500, assume webhook is not available
		if k8serr.IsInternalError(errCreate) {
			log.Info("Error creating object, retrying...", "reason", errCreate)
			return false, nil
		}

		// some other error
		return false, errCreate
	})
}

func GetCRD(ctx context.Context, cli client.Client, name string) (apiextensionsv1.CustomResourceDefinition, error) {
	obj := apiextensionsv1.CustomResourceDefinition{}
	err := cli.Get(ctx, client.ObjectKey{Name: name}, &obj)
	if err != nil {
		return obj, err
	}

	return obj, nil
}

func HasCRD(ctx context.Context, cli client.Client, gvk schema.GroupVersionKind) (bool, error) {
	return HasCRDWithVersion(ctx, cli, gvk.GroupKind(), gvk.Version)
}

// HasCRDWithVersion checks if a CustomResourceDefinition (CRD) exists with the specified version.
// It verifies the CRD's existence, ensures that the version is stored, and checks if the CRD is under deletion.
//
// Parameters:
//   - ctx: The context for the request.
//   - cli: A controller-runtime client to interact with the Kubernetes API.
//   - gk: The GroupKind of the CRD to look up.
//   - version: The specific version to check for within the CRD.
//
// Returns:
//   - (true, nil) if the CRD with the specified version exists and is not terminating.
//   - (false, nil) if the CRD does not exist, does not store the requested version, or is terminating.
//   - (false, error) if there was an error fetching the CRD.
func HasCRDWithVersion(ctx context.Context, cli client.Client, gk schema.GroupKind, version string) (bool, error) {
	m, err := cli.RESTMapper().RESTMapping(gk, version)
	if err != nil {
		if meta.IsNoMatchError(err) {
			return false, nil
		}

		return false, err
	}

	crd, err := GetCRD(ctx, cli, m.Resource.GroupResource().String())
	switch {
	case err != nil:
		return false, client.IgnoreNotFound(err)
	case apihelpers.IsCRDConditionTrue(&crd, apiextensionsv1.Terminating):
		return false, nil
	case !slices.Contains(crd.Status.StoredVersions, version):
		return false, nil
	default:
		return true, nil
	}
}<|MERGE_RESOLUTION|>--- conflicted
+++ resolved
@@ -179,12 +179,6 @@
 func CreateOrUpdateConfigMap(ctx context.Context, c client.Client, desiredCfgMap *corev1.ConfigMap, metaOptions ...MetaOptions) error {
 	if applyErr := ApplyMetaOptions(desiredCfgMap, metaOptions...); applyErr != nil {
 		return applyErr
-<<<<<<< HEAD
-	}
-
-	if desiredCfgMap.GetName() == "" || desiredCfgMap.GetNamespace() == "" {
-		return errors.New("configmap name and namespace must be set")
-=======
 	}
 
 	if desiredCfgMap.GetName() == "" || desiredCfgMap.GetNamespace() == "" {
@@ -197,30 +191,24 @@
 		return c.Create(ctx, desiredCfgMap)
 	} else if err != nil {
 		return err
->>>>>>> de46f015
-	}
-
-	// Explicitly setting the TypeMeta is required to use resources.Apply()
-	// Otherwise will return error stating that the unstructured object has no kind
-	desiredCfgMap.TypeMeta = metav1.TypeMeta{
-		APIVersion: gvk.ConfigMap.Version,
-		Kind:       gvk.ConfigMap.Kind,
-	}
-
-	opts := []client.PatchOption{
-		client.ForceOwnership,
-		client.FieldOwner(resources.PlatformFieldOwner),
-	}
-<<<<<<< HEAD
-	err := resources.Apply(ctx, c, desiredCfgMap, opts...)
-	if err != nil && !k8serr.IsAlreadyExists(err) {
-		return err
-=======
+	}
+
+	if applyErr := ApplyMetaOptions(existingCfgMap, metaOptions...); applyErr != nil {
+		return applyErr
+	}
+
+	if existingCfgMap.Data == nil {
+		existingCfgMap.Data = make(map[string]string)
+	}
+	for key, value := range desiredCfgMap.Data {
+		existingCfgMap.Data[key] = value
+	}
 
 	if updateErr := c.Update(ctx, existingCfgMap); updateErr != nil {
 		return updateErr
->>>>>>> de46f015
-	}
+	}
+
+	existingCfgMap.DeepCopyInto(desiredCfgMap)
 	return nil
 }
 
@@ -228,10 +216,6 @@
 // If a namespace already exists, the operation has no effect on it.
 func CreateNamespace(ctx context.Context, cli client.Client, namespace string, metaOptions ...MetaOptions) (*corev1.Namespace, error) {
 	desiredNamespace := &corev1.Namespace{
-		TypeMeta: metav1.TypeMeta{
-			APIVersion: gvk.Namespace.Version,
-			Kind:       gvk.Namespace.Kind,
-		},
 		ObjectMeta: metav1.ObjectMeta{
 			Name: namespace,
 		},
@@ -241,17 +225,17 @@
 		return nil, err
 	}
 
-<<<<<<< HEAD
-	opts := []client.PatchOption{
-		client.ForceOwnership,
-		client.FieldOwner(resources.PlatformFieldOwner),
-	}
-	err := resources.Apply(ctx, cli, desiredNamespace, opts...)
-	if err != nil && !k8serr.IsAlreadyExists(err) {
-		return nil, err
-	}
-
-	return desiredNamespace, nil
+	foundNamespace := &corev1.Namespace{}
+	if getErr := cli.Get(ctx, client.ObjectKeyFromObject(desiredNamespace), foundNamespace); client.IgnoreNotFound(getErr) != nil {
+		return nil, getErr
+	}
+
+	createErr := cli.Create(ctx, desiredNamespace)
+	if k8serr.IsAlreadyExists(createErr) {
+		return foundNamespace, nil
+	}
+
+	return desiredNamespace, client.IgnoreAlreadyExists(createErr)
 }
 
 // ExecuteOnAllNamespaces executes the passed function for all namespaces in the cluster retrieved in batches.
@@ -261,28 +245,6 @@
 		Limit: 500,
 	}
 
-=======
-	foundNamespace := &corev1.Namespace{}
-	if getErr := cli.Get(ctx, client.ObjectKeyFromObject(desiredNamespace), foundNamespace); client.IgnoreNotFound(getErr) != nil {
-		return nil, getErr
-	}
-
-	createErr := cli.Create(ctx, desiredNamespace)
-	if k8serr.IsAlreadyExists(createErr) {
-		return foundNamespace, nil
-	}
-
-	return desiredNamespace, client.IgnoreAlreadyExists(createErr)
-}
-
-// ExecuteOnAllNamespaces executes the passed function for all namespaces in the cluster retrieved in batches.
-func ExecuteOnAllNamespaces(ctx context.Context, cli client.Client, processFunc func(*corev1.Namespace) error) error {
-	namespaces := &corev1.NamespaceList{}
-	paginateListOption := &client.ListOptions{
-		Limit: 500,
-	}
-
->>>>>>> de46f015
 	for { // loop over all paged results
 		if err := cli.List(ctx, namespaces, paginateListOption); err != nil {
 			return err
