--- conflicted
+++ resolved
@@ -11,10 +11,6 @@
 USER root
 WORKDIR /
 COPY opt/manifests/ /opt/manifests/
-<<<<<<< HEAD
-
-=======
->>>>>>> de46f015
 COPY get_all_manifests.sh get_all_manifests.sh
 RUN if [ "${USE_LOCAL}" != "true" ]; then \
         rm -rf /opt/manifests/*; \
