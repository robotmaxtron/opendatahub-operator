--- conflicted
+++ resolved
@@ -2,11 +2,7 @@
 apiVersion: rbac.authorization.k8s.io/v1
 kind: ClusterRole
 metadata:
-<<<<<<< HEAD
   name: rhods-operator-role
-=======
-  name: controller-manager-role
->>>>>>> de46f015
 rules:
 - apiGroups:
   - '*'
