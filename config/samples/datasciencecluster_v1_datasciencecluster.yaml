apiVersion: datasciencecluster.opendatahub.io/v1
kind: DataScienceCluster
metadata:
  name: default-dsc
  labels:
    app.kubernetes.io/name: datasciencecluster
    app.kubernetes.io/instance: default-dsc
    app.kubernetes.io/part-of: rhods-operator
    app.kubernetes.io/managed-by: kustomize
    app.kubernetes.io/created-by: rhods-operator
spec:
  components:
    codeflare:
      managementState: "Managed"
    dashboard:
      managementState: "Managed"
    datasciencepipelines:
      managementState: "Managed"
    kserve: {
      managementState: "Managed",
      nim: {
        managementState: "Managed"
      },
<<<<<<< HEAD
=======
      rawDeploymentServiceConfig: "Headed",
>>>>>>> de46f015
      serving: {
        ingressGateway: {
          certificate: {
            type: OpenshiftDefaultIngress
          }
        },
        name: "knative-serving",
        managementState: "Managed"
      }
    }
    modelmeshserving:
      managementState: "Managed"
    kueue:
      managementState: "Managed"
    trainingoperator:
      managementState: "Managed"
    ray:
      managementState: "Managed"
    workbenches:
      managementState: "Managed"
    trustyai:
      managementState: "Managed"
    modelregistry:
<<<<<<< HEAD
      managementState: "Removed"
      registriesNamespace: "rhoai-model-registries"
    feastoperator:
      managementState: "Removed"
=======
      managementState: "Managed"
      registriesNamespace: "odh-model-registries"
    feastoperator:
      managementState: "Managed"
>>>>>>> de46f015
<|MERGE_RESOLUTION|>--- conflicted
+++ resolved
@@ -4,10 +4,10 @@
   name: default-dsc
   labels:
     app.kubernetes.io/name: datasciencecluster
-    app.kubernetes.io/instance: default-dsc
-    app.kubernetes.io/part-of: rhods-operator
+    app.kubernetes.io/instance: default
+    app.kubernetes.io/part-of: opendatahub-operator
     app.kubernetes.io/managed-by: kustomize
-    app.kubernetes.io/created-by: rhods-operator
+    app.kubernetes.io/created-by: opendatahub-operator
 spec:
   components:
     codeflare:
@@ -21,10 +21,7 @@
       nim: {
         managementState: "Managed"
       },
-<<<<<<< HEAD
-=======
       rawDeploymentServiceConfig: "Headed",
->>>>>>> de46f015
       serving: {
         ingressGateway: {
           certificate: {
@@ -48,14 +45,7 @@
     trustyai:
       managementState: "Managed"
     modelregistry:
-<<<<<<< HEAD
-      managementState: "Removed"
-      registriesNamespace: "rhoai-model-registries"
-    feastoperator:
-      managementState: "Removed"
-=======
       managementState: "Managed"
       registriesNamespace: "odh-model-registries"
     feastoperator:
-      managementState: "Managed"
->>>>>>> de46f015
+      managementState: "Managed"