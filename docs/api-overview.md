# API Reference

## Packages
- [components.platform.opendatahub.io/v1alpha1](#componentsplatformopendatahubiov1alpha1)
- [datasciencecluster.opendatahub.io/v1](#datascienceclusteropendatahubiov1)
- [dscinitialization.opendatahub.io/v1](#dscinitializationopendatahubiov1)
- [services.platform.opendatahub.io/v1alpha1](#servicesplatformopendatahubiov1alpha1)


## components.platform.opendatahub.io/v1alpha1

Package v1 contains API Schema definitions for the components v1 API group
<<<<<<< HEAD
=======

### Resource Types
- [CodeFlare](#codeflare)
- [CodeFlareList](#codeflarelist)
- [Dashboard](#dashboard)
- [DashboardList](#dashboardlist)
- [DataSciencePipelines](#datasciencepipelines)
- [DataSciencePipelinesList](#datasciencepipelineslist)
- [FeastOperator](#feastoperator)
- [FeastOperatorList](#feastoperatorlist)
- [Kserve](#kserve)
- [KserveList](#kservelist)
- [Kueue](#kueue)
- [KueueList](#kueuelist)
- [ModelController](#modelcontroller)
- [ModelControllerList](#modelcontrollerlist)
- [ModelMeshServing](#modelmeshserving)
- [ModelMeshServingList](#modelmeshservinglist)
- [ModelRegistry](#modelregistry)
- [ModelRegistryList](#modelregistrylist)
- [Ray](#ray)
- [RayList](#raylist)
- [TrainingOperator](#trainingoperator)
- [TrainingOperatorList](#trainingoperatorlist)
- [TrustyAI](#trustyai)
- [TrustyAIList](#trustyailist)
- [Workbenches](#workbenches)
- [WorkbenchesList](#workbencheslist)
>>>>>>> de46f015

### Resource Types
- [CodeFlare](#codeflare)
- [CodeFlareList](#codeflarelist)
- [Dashboard](#dashboard)
- [DashboardList](#dashboardlist)
- [DataSciencePipelines](#datasciencepipelines)
- [DataSciencePipelinesList](#datasciencepipelineslist)
- [FeastOperator](#feastoperator)
- [FeastOperatorList](#feastoperatorlist)
- [Kserve](#kserve)
- [KserveList](#kservelist)
- [Kueue](#kueue)
- [KueueList](#kueuelist)
- [ModelController](#modelcontroller)
- [ModelControllerList](#modelcontrollerlist)
- [ModelMeshServing](#modelmeshserving)
- [ModelMeshServingList](#modelmeshservinglist)
- [ModelRegistry](#modelregistry)
- [ModelRegistryList](#modelregistrylist)
- [Ray](#ray)
- [RayList](#raylist)
- [TrainingOperator](#trainingoperator)
- [TrainingOperatorList](#trainingoperatorlist)
- [TrustyAI](#trustyai)
- [TrustyAIList](#trustyailist)
- [Workbenches](#workbenches)
- [WorkbenchesList](#workbencheslist)



#### CodeFlare



CodeFlare is the Schema for the codeflares API



_Appears in:_
- [CodeFlareList](#codeflarelist)

| Field | Description | Default | Validation |
| --- | --- | --- | --- |
| `apiVersion` _string_ | `components.platform.opendatahub.io/v1alpha1` | | |
| `kind` _string_ | `CodeFlare` | | |
| `kind` _string_ | Kind is a string value representing the REST resource this object represents.<br />Servers may infer this from the endpoint the client submits requests to.<br />Cannot be updated.<br />In CamelCase.<br />More info: https://git.k8s.io/community/contributors/devel/sig-architecture/api-conventions.md#types-kinds |  |  |
| `apiVersion` _string_ | APIVersion defines the versioned schema of this representation of an object.<br />Servers should convert recognized schemas to the latest internal value, and<br />may reject unrecognized values.<br />More info: https://git.k8s.io/community/contributors/devel/sig-architecture/api-conventions.md#resources |  |  |
| `metadata` _[ObjectMeta](https://kubernetes.io/docs/reference/generated/kubernetes-api/v1.25/#objectmeta-v1-meta)_ | Refer to Kubernetes API documentation for fields of `metadata`. |  |  |
| `spec` _[CodeFlareSpec](#codeflarespec)_ |  |  |  |
| `status` _[CodeFlareStatus](#codeflarestatus)_ |  |  |  |


#### CodeFlareCommonSpec







_Appears in:_
- [CodeFlareSpec](#codeflarespec)
- [DSCCodeFlare](#dsccodeflare)

| Field | Description | Default | Validation |
| --- | --- | --- | --- |
| `devFlags` _[DevFlags](#devflags)_ | Add developer fields |  |  |


#### CodeFlareCommonStatus



CodeFlareCommonStatus defines the shared observed state of CodeFlare



_Appears in:_
- [CodeFlareStatus](#codeflarestatus)
- [DSCCodeFlareStatus](#dsccodeflarestatus)

| Field | Description | Default | Validation |
| --- | --- | --- | --- |
| `releases` _[ComponentRelease](#componentrelease) array_ |  |  |  |


#### CodeFlareList



CodeFlareList contains a list of CodeFlare





| Field | Description | Default | Validation |
| --- | --- | --- | --- |
| `apiVersion` _string_ | `components.platform.opendatahub.io/v1alpha1` | | |
| `kind` _string_ | `CodeFlareList` | | |
| `kind` _string_ | Kind is a string value representing the REST resource this object represents.<br />Servers may infer this from the endpoint the client submits requests to.<br />Cannot be updated.<br />In CamelCase.<br />More info: https://git.k8s.io/community/contributors/devel/sig-architecture/api-conventions.md#types-kinds |  |  |
| `apiVersion` _string_ | APIVersion defines the versioned schema of this representation of an object.<br />Servers should convert recognized schemas to the latest internal value, and<br />may reject unrecognized values.<br />More info: https://git.k8s.io/community/contributors/devel/sig-architecture/api-conventions.md#resources |  |  |
| `metadata` _[ListMeta](https://kubernetes.io/docs/reference/generated/kubernetes-api/v1.25/#listmeta-v1-meta)_ | Refer to Kubernetes API documentation for fields of `metadata`. |  |  |
| `items` _[CodeFlare](#codeflare) array_ |  |  |  |


#### CodeFlareSpec







_Appears in:_
- [CodeFlare](#codeflare)

| Field | Description | Default | Validation |
| --- | --- | --- | --- |
| `devFlags` _[DevFlags](#devflags)_ | Add developer fields |  |  |


#### CodeFlareStatus



CodeFlareStatus defines the observed state of CodeFlare



_Appears in:_
- [CodeFlare](#codeflare)

| Field | Description | Default | Validation |
| --- | --- | --- | --- |
| `phase` _string_ |  |  |  |
| `observedGeneration` _integer_ | The generation observed by the resource controller. |  |  |
| `conditions` _[Condition](#condition) array_ |  |  |  |
| `releases` _[ComponentRelease](#componentrelease) array_ |  |  |  |


#### DSCCodeFlare







_Appears in:_
- [Components](#components)

| Field | Description | Default | Validation |
| --- | --- | --- | --- |
| `managementState` _[ManagementState](#managementstate)_ | Set to one of the following values:<br /><br />- "Managed" : the operator is actively managing the component and trying to keep it active.<br />              It will only upgrade the component if it is safe to do so<br /><br />- "Removed" : the operator is actively managing the component and will not install it,<br />              or if it is installed, the operator will try to remove it |  | Enum: [Managed Removed] <br /> |
| `devFlags` _[DevFlags](#devflags)_ | Add developer fields |  |  |


#### DSCCodeFlareStatus



DSCCodeFlareStatus contains the observed state of the CodeFlare exposed in the DSC instance



_Appears in:_
- [ComponentsStatus](#componentsstatus)

| Field | Description | Default | Validation |
| --- | --- | --- | --- |
| `managementState` _[ManagementState](#managementstate)_ | Set to one of the following values:<br /><br />- "Managed" : the operator is actively managing the component and trying to keep it active.<br />              It will only upgrade the component if it is safe to do so<br /><br />- "Removed" : the operator is actively managing the component and will not install it,<br />              or if it is installed, the operator will try to remove it |  | Enum: [Managed Removed] <br /> |


#### DSCDashboard



DSCDashboard contains all the configuration exposed in DSC instance for Dashboard component



_Appears in:_
- [Components](#components)

| Field | Description | Default | Validation |
| --- | --- | --- | --- |
| `managementState` _[ManagementState](#managementstate)_ | Set to one of the following values:<br /><br />- "Managed" : the operator is actively managing the component and trying to keep it active.<br />              It will only upgrade the component if it is safe to do so<br /><br />- "Removed" : the operator is actively managing the component and will not install it,<br />              or if it is installed, the operator will try to remove it |  | Enum: [Managed Removed] <br /> |
| `devFlags` _[DevFlags](#devflags)_ | Add developer fields |  |  |


#### DSCDashboardStatus



DSCDashboardStatus contains the observed state of the Dashboard exposed in the DSC instance



_Appears in:_
- [ComponentsStatus](#componentsstatus)

| Field | Description | Default | Validation |
| --- | --- | --- | --- |
| `managementState` _[ManagementState](#managementstate)_ | Set to one of the following values:<br /><br />- "Managed" : the operator is actively managing the component and trying to keep it active.<br />              It will only upgrade the component if it is safe to do so<br /><br />- "Removed" : the operator is actively managing the component and will not install it,<br />              or if it is installed, the operator will try to remove it |  | Enum: [Managed Removed] <br /> |


#### DSCDataSciencePipelines



DSCDataSciencePipelines contains all the configuration exposed in DSC instance for DataSciencePipelines component



_Appears in:_
- [Components](#components)

| Field | Description | Default | Validation |
| --- | --- | --- | --- |
| `managementState` _[ManagementState](#managementstate)_ | Set to one of the following values:<br /><br />- "Managed" : the operator is actively managing the component and trying to keep it active.<br />              It will only upgrade the component if it is safe to do so<br /><br />- "Removed" : the operator is actively managing the component and will not install it,<br />              or if it is installed, the operator will try to remove it |  | Enum: [Managed Removed] <br /> |
| `devFlags` _[DevFlags](#devflags)_ | Add developer fields |  |  |


#### DSCDataSciencePipelinesStatus



DSCDataSciencePipelinesStatus contains the observed state of the DataSciencePipelines exposed in the DSC instance



_Appears in:_
- [ComponentsStatus](#componentsstatus)

| Field | Description | Default | Validation |
| --- | --- | --- | --- |
| `managementState` _[ManagementState](#managementstate)_ | Set to one of the following values:<br /><br />- "Managed" : the operator is actively managing the component and trying to keep it active.<br />              It will only upgrade the component if it is safe to do so<br /><br />- "Removed" : the operator is actively managing the component and will not install it,<br />              or if it is installed, the operator will try to remove it |  | Enum: [Managed Removed] <br /> |


#### DSCFeastOperator



DSCFeastOperator defines the configuration exposed in the DSC instance for FeastOperator



_Appears in:_
- [Components](#components)

| Field | Description | Default | Validation |
| --- | --- | --- | --- |
| `managementState` _[ManagementState](#managementstate)_ | Set to one of the following values:<br /><br />- "Managed" : the operator is actively managing the component and trying to keep it active.<br />              It will only upgrade the component if it is safe to do so<br /><br />- "Removed" : the operator is actively managing the component and will not install it,<br />              or if it is installed, the operator will try to remove it |  | Enum: [Managed Removed] <br /> |
| `devFlags` _[DevFlags](#devflags)_ | Add developer fields |  |  |


#### DSCFeastOperatorStatus



DSCFeastOperatorStatus struct holds the status for the FeastOperator component exposed in the DSC



_Appears in:_
- [ComponentsStatus](#componentsstatus)

| Field | Description | Default | Validation |
| --- | --- | --- | --- |
| `managementState` _[ManagementState](#managementstate)_ | Set to one of the following values:<br /><br />- "Managed" : the operator is actively managing the component and trying to keep it active.<br />              It will only upgrade the component if it is safe to do so<br /><br />- "Removed" : the operator is actively managing the component and will not install it,<br />              or if it is installed, the operator will try to remove it |  | Enum: [Managed Removed] <br /> |


#### DSCKserve



DSCKserve contains all the configuration exposed in DSC instance for Kserve component



_Appears in:_
- [Components](#components)

| Field | Description | Default | Validation |
| --- | --- | --- | --- |
| `managementState` _[ManagementState](#managementstate)_ | Set to one of the following values:<br /><br />- "Managed" : the operator is actively managing the component and trying to keep it active.<br />              It will only upgrade the component if it is safe to do so<br /><br />- "Removed" : the operator is actively managing the component and will not install it,<br />              or if it is installed, the operator will try to remove it |  | Enum: [Managed Removed] <br /> |
| `devFlags` _[DevFlags](#devflags)_ | Add developer fields |  |  |
| `serving` _[ServingSpec](#servingspec)_ | Serving configures the KNative-Serving stack used for model serving. A Service<br />Mesh (Istio) is prerequisite, since it is used as networking layer. |  |  |
| `defaultDeploymentMode` _[DefaultDeploymentMode](#defaultdeploymentmode)_ | Configures the default deployment mode for Kserve. This can be set to 'Serverless' or 'RawDeployment'.<br />The value specified in this field will be used to set the default deployment mode in the 'inferenceservice-config' configmap for Kserve.<br />This field is optional. If no default deployment mode is specified, Kserve will use Serverless mode. |  | Enum: [Serverless RawDeployment] <br />Pattern: `^(Serverless\|RawDeployment)$` <br /> |
| `rawDeploymentServiceConfig` _[RawServiceConfig](#rawserviceconfig)_ | Configures the type of service that is created for InferenceServices using RawDeployment.<br />The values for RawDeploymentServiceConfig can be "Headless" or "Headed".<br />Headless : sets "ServiceClusterIPNone = true" in the 'inferenceservice-config' configmap for Kserve.<br />Headed : sets "ServiceClusterIPNone = false" in the 'inferenceservice-config' configmap for Kserve. | Headless | Enum: [Headless Headed] <br />Pattern: `^(Headless\|Headed)$` <br /> |
| `nim` _[NimSpec](#nimspec)_ | Configures and enables NVIDIA NIM integration |  |  |


#### DSCKserveStatus



DSCKserveStatus contains the observed state of the Kserve exposed in the DSC instance



_Appears in:_
- [ComponentsStatus](#componentsstatus)

| Field | Description | Default | Validation |
| --- | --- | --- | --- |
| `managementState` _[ManagementState](#managementstate)_ | Set to one of the following values:<br /><br />- "Managed" : the operator is actively managing the component and trying to keep it active.<br />              It will only upgrade the component if it is safe to do so<br /><br />- "Removed" : the operator is actively managing the component and will not install it,<br />              or if it is installed, the operator will try to remove it |  | Enum: [Managed Removed] <br /> |


#### DSCKueue



DSCKueue contains all the configuration exposed in DSC instance for Kueue component



_Appears in:_
- [Components](#components)

| Field | Description | Default | Validation |
| --- | --- | --- | --- |
| `managementState` _[ManagementState](#managementstate)_ | Set to one of the following values:<br /><br />- "Managed" : the operator is actively managing the component and trying to keep it active.<br />              It will only upgrade the component if it is safe to do so<br /><br />- "Removed" : the operator is actively managing the component and will not install it,<br />              or if it is installed, the operator will try to remove it |  | Enum: [Managed Removed] <br /> |
| `devFlags` _[DevFlags](#devflags)_ | Add developer fields |  |  |


#### DSCKueueStatus



DSCKueueStatus contains the observed state of the Kueue exposed in the DSC instance



_Appears in:_
- [ComponentsStatus](#componentsstatus)

| Field | Description | Default | Validation |
| --- | --- | --- | --- |
| `managementState` _[ManagementState](#managementstate)_ | Set to one of the following values:<br /><br />- "Managed" : the operator is actively managing the component and trying to keep it active.<br />              It will only upgrade the component if it is safe to do so<br /><br />- "Removed" : the operator is actively managing the component and will not install it,<br />              or if it is installed, the operator will try to remove it |  | Enum: [Managed Removed] <br /> |


#### DSCModelMeshServing



DSCModelMeshServing contains all the configuration exposed in DSC instance for ModelMeshServing component



_Appears in:_
- [Components](#components)

| Field | Description | Default | Validation |
| --- | --- | --- | --- |
| `managementState` _[ManagementState](#managementstate)_ | Set to one of the following values:<br /><br />- "Managed" : the operator is actively managing the component and trying to keep it active.<br />              It will only upgrade the component if it is safe to do so<br /><br />- "Removed" : the operator is actively managing the component and will not install it,<br />              or if it is installed, the operator will try to remove it |  | Enum: [Managed Removed] <br /> |
| `devFlags` _[DevFlags](#devflags)_ | Add developer fields |  |  |


#### DSCModelMeshServingStatus



DSCModelMeshServingStatus contains the observed state of the ModelMeshServing exposed in the DSC instance



_Appears in:_
- [ComponentsStatus](#componentsstatus)

| Field | Description | Default | Validation |
| --- | --- | --- | --- |
| `managementState` _[ManagementState](#managementstate)_ | Set to one of the following values:<br /><br />- "Managed" : the operator is actively managing the component and trying to keep it active.<br />              It will only upgrade the component if it is safe to do so<br /><br />- "Removed" : the operator is actively managing the component and will not install it,<br />              or if it is installed, the operator will try to remove it |  | Enum: [Managed Removed] <br /> |


#### DSCModelRegistry



DSCModelRegistry contains all the configuration exposed in DSC instance for ModelRegistry component



_Appears in:_
- [Components](#components)

| Field | Description | Default | Validation |
| --- | --- | --- | --- |
| `managementState` _[ManagementState](#managementstate)_ | Set to one of the following values:<br /><br />- "Managed" : the operator is actively managing the component and trying to keep it active.<br />              It will only upgrade the component if it is safe to do so<br /><br />- "Removed" : the operator is actively managing the component and will not install it,<br />              or if it is installed, the operator will try to remove it |  | Enum: [Managed Removed] <br /> |
| `devFlags` _[DevFlags](#devflags)_ | Add developer fields |  |  |
| `registriesNamespace` _string_ | Namespace for model registries to be installed, configurable only once when model registry is enabled, defaults to "rhoai-model-registries" | rhoai-model-registries | MaxLength: 63 <br />Pattern: `^([a-z0-9]([-a-z0-9]*[a-z0-9])?)?$` <br /> |


#### DSCModelRegistryStatus



DSCModelRegistryStatus struct holds the status for the ModelRegistry component exposed in the DSC



_Appears in:_
- [ComponentsStatus](#componentsstatus)

| Field | Description | Default | Validation |
| --- | --- | --- | --- |
| `managementState` _[ManagementState](#managementstate)_ | Set to one of the following values:<br /><br />- "Managed" : the operator is actively managing the component and trying to keep it active.<br />              It will only upgrade the component if it is safe to do so<br /><br />- "Removed" : the operator is actively managing the component and will not install it,<br />              or if it is installed, the operator will try to remove it |  | Enum: [Managed Removed] <br /> |


#### DSCRay



DSCRay contains all the configuration exposed in DSC instance for Ray component



_Appears in:_
- [Components](#components)

| Field | Description | Default | Validation |
| --- | --- | --- | --- |
| `managementState` _[ManagementState](#managementstate)_ | Set to one of the following values:<br /><br />- "Managed" : the operator is actively managing the component and trying to keep it active.<br />              It will only upgrade the component if it is safe to do so<br /><br />- "Removed" : the operator is actively managing the component and will not install it,<br />              or if it is installed, the operator will try to remove it |  | Enum: [Managed Removed] <br /> |
| `devFlags` _[DevFlags](#devflags)_ | Add developer fields |  |  |


#### DSCRayStatus



DSCRayStatus struct holds the status for the Ray component exposed in the DSC



_Appears in:_
- [ComponentsStatus](#componentsstatus)

| Field | Description | Default | Validation |
| --- | --- | --- | --- |
| `managementState` _[ManagementState](#managementstate)_ | Set to one of the following values:<br /><br />- "Managed" : the operator is actively managing the component and trying to keep it active.<br />              It will only upgrade the component if it is safe to do so<br /><br />- "Removed" : the operator is actively managing the component and will not install it,<br />              or if it is installed, the operator will try to remove it |  | Enum: [Managed Removed] <br /> |


#### DSCTrainingOperator



DSCTrainingOperator contains all the configuration exposed in DSC instance for TrainingOperator component



_Appears in:_
- [Components](#components)

| Field | Description | Default | Validation |
| --- | --- | --- | --- |
| `managementState` _[ManagementState](#managementstate)_ | Set to one of the following values:<br /><br />- "Managed" : the operator is actively managing the component and trying to keep it active.<br />              It will only upgrade the component if it is safe to do so<br /><br />- "Removed" : the operator is actively managing the component and will not install it,<br />              or if it is installed, the operator will try to remove it |  | Enum: [Managed Removed] <br /> |
| `devFlags` _[DevFlags](#devflags)_ | Add developer fields |  |  |


#### DSCTrainingOperatorStatus



DSCTrainingOperatorStatus struct holds the status for the TrainingOperator component exposed in the DSC



_Appears in:_
- [ComponentsStatus](#componentsstatus)

| Field | Description | Default | Validation |
| --- | --- | --- | --- |
| `managementState` _[ManagementState](#managementstate)_ | Set to one of the following values:<br /><br />- "Managed" : the operator is actively managing the component and trying to keep it active.<br />              It will only upgrade the component if it is safe to do so<br /><br />- "Removed" : the operator is actively managing the component and will not install it,<br />              or if it is installed, the operator will try to remove it |  | Enum: [Managed Removed] <br /> |


#### DSCTrustyAI



DSCTrustyAI contains all the configuration exposed in DSC instance for TrustyAI component



_Appears in:_
- [Components](#components)

| Field | Description | Default | Validation |
| --- | --- | --- | --- |
| `managementState` _[ManagementState](#managementstate)_ | Set to one of the following values:<br /><br />- "Managed" : the operator is actively managing the component and trying to keep it active.<br />              It will only upgrade the component if it is safe to do so<br /><br />- "Removed" : the operator is actively managing the component and will not install it,<br />              or if it is installed, the operator will try to remove it |  | Enum: [Managed Removed] <br /> |
| `devFlags` _[DevFlags](#devflags)_ | Add developer fields |  |  |


#### DSCTrustyAIStatus



DSCTrustyAIStatus struct holds the status for the TrustyAI component exposed in the DSC



_Appears in:_
- [ComponentsStatus](#componentsstatus)

| Field | Description | Default | Validation |
| --- | --- | --- | --- |
| `managementState` _[ManagementState](#managementstate)_ | Set to one of the following values:<br /><br />- "Managed" : the operator is actively managing the component and trying to keep it active.<br />              It will only upgrade the component if it is safe to do so<br /><br />- "Removed" : the operator is actively managing the component and will not install it,<br />              or if it is installed, the operator will try to remove it |  | Enum: [Managed Removed] <br /> |


#### DSCWorkbenches



DSCWorkbenches contains all the configuration exposed in DSC instance for Workbenches component



_Appears in:_
- [Components](#components)

| Field | Description | Default | Validation |
| --- | --- | --- | --- |
| `managementState` _[ManagementState](#managementstate)_ | Set to one of the following values:<br /><br />- "Managed" : the operator is actively managing the component and trying to keep it active.<br />              It will only upgrade the component if it is safe to do so<br /><br />- "Removed" : the operator is actively managing the component and will not install it,<br />              or if it is installed, the operator will try to remove it |  | Enum: [Managed Removed] <br /> |
| `devFlags` _[DevFlags](#devflags)_ | Add developer fields |  |  |
| `workbenchNamespace` _string_ | Namespace for workbenches to be installed, configurable only once when workbenches are enabled, defaults to "rhods-notebooks" | rhods-notebooks | MaxLength: 63 <br />Pattern: `^([a-z0-9]([-a-z0-9]*[a-z0-9])?)?$` <br /> |


#### DSCWorkbenchesStatus



DSCWorkbenchesStatus struct holds the status for the Workbenches component exposed in the DSC



_Appears in:_
- [ComponentsStatus](#componentsstatus)

| Field | Description | Default | Validation |
| --- | --- | --- | --- |
| `managementState` _[ManagementState](#managementstate)_ | Set to one of the following values:<br /><br />- "Managed" : the operator is actively managing the component and trying to keep it active.<br />              It will only upgrade the component if it is safe to do so<br /><br />- "Removed" : the operator is actively managing the component and will not install it,<br />              or if it is installed, the operator will try to remove it |  | Enum: [Managed Removed] <br /> |


#### Dashboard



Dashboard is the Schema for the dashboards API



_Appears in:_
- [DashboardList](#dashboardlist)

| Field | Description | Default | Validation |
| --- | --- | --- | --- |
| `apiVersion` _string_ | `components.platform.opendatahub.io/v1alpha1` | | |
| `kind` _string_ | `Dashboard` | | |
| `kind` _string_ | Kind is a string value representing the REST resource this object represents.<br />Servers may infer this from the endpoint the client submits requests to.<br />Cannot be updated.<br />In CamelCase.<br />More info: https://git.k8s.io/community/contributors/devel/sig-architecture/api-conventions.md#types-kinds |  |  |
| `apiVersion` _string_ | APIVersion defines the versioned schema of this representation of an object.<br />Servers should convert recognized schemas to the latest internal value, and<br />may reject unrecognized values.<br />More info: https://git.k8s.io/community/contributors/devel/sig-architecture/api-conventions.md#resources |  |  |
| `metadata` _[ObjectMeta](https://kubernetes.io/docs/reference/generated/kubernetes-api/v1.25/#objectmeta-v1-meta)_ | Refer to Kubernetes API documentation for fields of `metadata`. |  |  |
| `spec` _[DashboardSpec](#dashboardspec)_ |  |  |  |
| `status` _[DashboardStatus](#dashboardstatus)_ |  |  |  |


#### DashboardCommonSpec



DashboardCommonSpec spec defines the shared desired state of Dashboard



_Appears in:_
- [DSCDashboard](#dscdashboard)
- [DashboardSpec](#dashboardspec)

| Field | Description | Default | Validation |
| --- | --- | --- | --- |
| `devFlags` _[DevFlags](#devflags)_ | Add developer fields |  |  |


#### DashboardCommonStatus



DashboardCommonStatus defines the shared observed state of Dashboard



_Appears in:_
- [DSCDashboardStatus](#dscdashboardstatus)
- [DashboardStatus](#dashboardstatus)

| Field | Description | Default | Validation |
| --- | --- | --- | --- |
| `url` _string_ |  |  |  |


#### DashboardList



DashboardList contains a list of Dashboard





| Field | Description | Default | Validation |
| --- | --- | --- | --- |
| `apiVersion` _string_ | `components.platform.opendatahub.io/v1alpha1` | | |
| `kind` _string_ | `DashboardList` | | |
| `kind` _string_ | Kind is a string value representing the REST resource this object represents.<br />Servers may infer this from the endpoint the client submits requests to.<br />Cannot be updated.<br />In CamelCase.<br />More info: https://git.k8s.io/community/contributors/devel/sig-architecture/api-conventions.md#types-kinds |  |  |
| `apiVersion` _string_ | APIVersion defines the versioned schema of this representation of an object.<br />Servers should convert recognized schemas to the latest internal value, and<br />may reject unrecognized values.<br />More info: https://git.k8s.io/community/contributors/devel/sig-architecture/api-conventions.md#resources |  |  |
| `metadata` _[ListMeta](https://kubernetes.io/docs/reference/generated/kubernetes-api/v1.25/#listmeta-v1-meta)_ | Refer to Kubernetes API documentation for fields of `metadata`. |  |  |
| `items` _[Dashboard](#dashboard) array_ |  |  |  |


#### DashboardSpec



DashboardSpec defines the desired state of Dashboard



_Appears in:_
- [Dashboard](#dashboard)

| Field | Description | Default | Validation |
| --- | --- | --- | --- |
| `devFlags` _[DevFlags](#devflags)_ | Add developer fields |  |  |


#### DashboardStatus



DashboardStatus defines the observed state of Dashboard



_Appears in:_
- [Dashboard](#dashboard)

| Field | Description | Default | Validation |
| --- | --- | --- | --- |
| `phase` _string_ |  |  |  |
| `observedGeneration` _integer_ | The generation observed by the resource controller. |  |  |
| `conditions` _[Condition](#condition) array_ |  |  |  |
| `url` _string_ |  |  |  |


#### DataSciencePipelines



DataSciencePipelines is the Schema for the datasciencepipelines API



_Appears in:_
- [DataSciencePipelinesList](#datasciencepipelineslist)

| Field | Description | Default | Validation |
| --- | --- | --- | --- |
| `apiVersion` _string_ | `components.platform.opendatahub.io/v1alpha1` | | |
| `kind` _string_ | `DataSciencePipelines` | | |
| `kind` _string_ | Kind is a string value representing the REST resource this object represents.<br />Servers may infer this from the endpoint the client submits requests to.<br />Cannot be updated.<br />In CamelCase.<br />More info: https://git.k8s.io/community/contributors/devel/sig-architecture/api-conventions.md#types-kinds |  |  |
| `apiVersion` _string_ | APIVersion defines the versioned schema of this representation of an object.<br />Servers should convert recognized schemas to the latest internal value, and<br />may reject unrecognized values.<br />More info: https://git.k8s.io/community/contributors/devel/sig-architecture/api-conventions.md#resources |  |  |
| `metadata` _[ObjectMeta](https://kubernetes.io/docs/reference/generated/kubernetes-api/v1.25/#objectmeta-v1-meta)_ | Refer to Kubernetes API documentation for fields of `metadata`. |  |  |
| `spec` _[DataSciencePipelinesSpec](#datasciencepipelinesspec)_ |  |  |  |
| `status` _[DataSciencePipelinesStatus](#datasciencepipelinesstatus)_ |  |  |  |


#### DataSciencePipelinesCommonSpec







_Appears in:_
- [DSCDataSciencePipelines](#dscdatasciencepipelines)
- [DataSciencePipelinesSpec](#datasciencepipelinesspec)

| Field | Description | Default | Validation |
| --- | --- | --- | --- |
| `devFlags` _[DevFlags](#devflags)_ | Add developer fields |  |  |


#### DataSciencePipelinesCommonStatus



DataSciencePipelinesCommonStatus defines the shared observed state of DataSciencePipelines



_Appears in:_
- [DSCDataSciencePipelinesStatus](#dscdatasciencepipelinesstatus)
- [DataSciencePipelinesStatus](#datasciencepipelinesstatus)

| Field | Description | Default | Validation |
| --- | --- | --- | --- |
| `releases` _[ComponentRelease](#componentrelease) array_ |  |  |  |


#### DataSciencePipelinesList



DataSciencePipelinesList contains a list of DataSciencePipelines





| Field | Description | Default | Validation |
| --- | --- | --- | --- |
| `apiVersion` _string_ | `components.platform.opendatahub.io/v1alpha1` | | |
| `kind` _string_ | `DataSciencePipelinesList` | | |
| `kind` _string_ | Kind is a string value representing the REST resource this object represents.<br />Servers may infer this from the endpoint the client submits requests to.<br />Cannot be updated.<br />In CamelCase.<br />More info: https://git.k8s.io/community/contributors/devel/sig-architecture/api-conventions.md#types-kinds |  |  |
| `apiVersion` _string_ | APIVersion defines the versioned schema of this representation of an object.<br />Servers should convert recognized schemas to the latest internal value, and<br />may reject unrecognized values.<br />More info: https://git.k8s.io/community/contributors/devel/sig-architecture/api-conventions.md#resources |  |  |
| `metadata` _[ListMeta](https://kubernetes.io/docs/reference/generated/kubernetes-api/v1.25/#listmeta-v1-meta)_ | Refer to Kubernetes API documentation for fields of `metadata`. |  |  |
| `items` _[DataSciencePipelines](#datasciencepipelines) array_ |  |  |  |


#### DataSciencePipelinesSpec



DataSciencePipelinesSpec defines the desired state of DataSciencePipelines



_Appears in:_
- [DataSciencePipelines](#datasciencepipelines)

| Field | Description | Default | Validation |
| --- | --- | --- | --- |
| `devFlags` _[DevFlags](#devflags)_ | Add developer fields |  |  |


#### DataSciencePipelinesStatus



DataSciencePipelinesStatus defines the observed state of DataSciencePipelines



_Appears in:_
- [DataSciencePipelines](#datasciencepipelines)

| Field | Description | Default | Validation |
| --- | --- | --- | --- |
| `phase` _string_ |  |  |  |
| `observedGeneration` _integer_ | The generation observed by the resource controller. |  |  |
| `conditions` _[Condition](#condition) array_ |  |  |  |
| `releases` _[ComponentRelease](#componentrelease) array_ |  |  |  |


#### DefaultDeploymentMode

_Underlying type:_ _string_



_Validation:_
- Pattern: `^(Serverless|RawDeployment)$`

_Appears in:_
- [DSCKserve](#dsckserve)
- [KserveCommonSpec](#kservecommonspec)
- [KserveSpec](#kservespec)

| Field | Description |
| --- | --- |
| `Serverless` | Serverless will be used as the default deployment mode for Kserve. This requires Serverless and ServiceMesh operators configured as dependencies.<br /> |
| `RawDeployment` | RawDeployment will be used as the default deployment mode for Kserve.<br /> |


#### FeastOperator



FeastOperator is the Schema for the FeastOperator API



_Appears in:_
- [FeastOperatorList](#feastoperatorlist)

| Field | Description | Default | Validation |
| --- | --- | --- | --- |
| `apiVersion` _string_ | `components.platform.opendatahub.io/v1alpha1` | | |
| `kind` _string_ | `FeastOperator` | | |
| `kind` _string_ | Kind is a string value representing the REST resource this object represents.<br />Servers may infer this from the endpoint the client submits requests to.<br />Cannot be updated.<br />In CamelCase.<br />More info: https://git.k8s.io/community/contributors/devel/sig-architecture/api-conventions.md#types-kinds |  |  |
| `apiVersion` _string_ | APIVersion defines the versioned schema of this representation of an object.<br />Servers should convert recognized schemas to the latest internal value, and<br />may reject unrecognized values.<br />More info: https://git.k8s.io/community/contributors/devel/sig-architecture/api-conventions.md#resources |  |  |
| `metadata` _[ObjectMeta](https://kubernetes.io/docs/reference/generated/kubernetes-api/v1.25/#objectmeta-v1-meta)_ | Refer to Kubernetes API documentation for fields of `metadata`. |  |  |
| `spec` _[FeastOperatorSpec](#feastoperatorspec)_ |  |  |  |
| `status` _[FeastOperatorStatus](#feastoperatorstatus)_ |  |  |  |


#### FeastOperatorCommonSpec



FeastOperatorCommonSpec defines the common spec shared across APIs for FeastOperator



_Appears in:_
- [DSCFeastOperator](#dscfeastoperator)
- [FeastOperatorSpec](#feastoperatorspec)

| Field | Description | Default | Validation |
| --- | --- | --- | --- |
| `devFlags` _[DevFlags](#devflags)_ | Add developer fields |  |  |


#### FeastOperatorCommonStatus



FeastOperatorCommonStatus defines the shared observed state of FeastOperator



_Appears in:_
- [DSCFeastOperatorStatus](#dscfeastoperatorstatus)
- [FeastOperatorStatus](#feastoperatorstatus)

| Field | Description | Default | Validation |
| --- | --- | --- | --- |
| `releases` _[ComponentRelease](#componentrelease) array_ |  |  |  |


#### FeastOperatorList



FeastOperatorList contains a list of FeastOperator objects





| Field | Description | Default | Validation |
| --- | --- | --- | --- |
| `apiVersion` _string_ | `components.platform.opendatahub.io/v1alpha1` | | |
| `kind` _string_ | `FeastOperatorList` | | |
| `kind` _string_ | Kind is a string value representing the REST resource this object represents.<br />Servers may infer this from the endpoint the client submits requests to.<br />Cannot be updated.<br />In CamelCase.<br />More info: https://git.k8s.io/community/contributors/devel/sig-architecture/api-conventions.md#types-kinds |  |  |
| `apiVersion` _string_ | APIVersion defines the versioned schema of this representation of an object.<br />Servers should convert recognized schemas to the latest internal value, and<br />may reject unrecognized values.<br />More info: https://git.k8s.io/community/contributors/devel/sig-architecture/api-conventions.md#resources |  |  |
| `metadata` _[ListMeta](https://kubernetes.io/docs/reference/generated/kubernetes-api/v1.25/#listmeta-v1-meta)_ | Refer to Kubernetes API documentation for fields of `metadata`. |  |  |
| `items` _[FeastOperator](#feastoperator) array_ |  |  |  |


#### FeastOperatorSpec



FeastOperatorSpec defines the desired state of FeastOperator



_Appears in:_
- [FeastOperator](#feastoperator)

| Field | Description | Default | Validation |
| --- | --- | --- | --- |
| `devFlags` _[DevFlags](#devflags)_ | Add developer fields |  |  |


#### FeastOperatorStatus



FeastOperatorStatus defines the observed state of FeastOperator



_Appears in:_
- [FeastOperator](#feastoperator)

| Field | Description | Default | Validation |
| --- | --- | --- | --- |
| `phase` _string_ |  |  |  |
| `observedGeneration` _integer_ | The generation observed by the resource controller. |  |  |
| `conditions` _[Condition](#condition) array_ |  |  |  |
| `releases` _[ComponentRelease](#componentrelease) array_ |  |  |  |


#### Kserve



Kserve is the Schema for the kserves API



_Appears in:_
- [KserveList](#kservelist)

| Field | Description | Default | Validation |
| --- | --- | --- | --- |
| `apiVersion` _string_ | `components.platform.opendatahub.io/v1alpha1` | | |
| `kind` _string_ | `Kserve` | | |
| `kind` _string_ | Kind is a string value representing the REST resource this object represents.<br />Servers may infer this from the endpoint the client submits requests to.<br />Cannot be updated.<br />In CamelCase.<br />More info: https://git.k8s.io/community/contributors/devel/sig-architecture/api-conventions.md#types-kinds |  |  |
| `apiVersion` _string_ | APIVersion defines the versioned schema of this representation of an object.<br />Servers should convert recognized schemas to the latest internal value, and<br />may reject unrecognized values.<br />More info: https://git.k8s.io/community/contributors/devel/sig-architecture/api-conventions.md#resources |  |  |
| `metadata` _[ObjectMeta](https://kubernetes.io/docs/reference/generated/kubernetes-api/v1.25/#objectmeta-v1-meta)_ | Refer to Kubernetes API documentation for fields of `metadata`. |  |  |
| `spec` _[KserveSpec](#kservespec)_ |  |  |  |
| `status` _[KserveStatus](#kservestatus)_ |  |  |  |


#### KserveCommonSpec



KserveCommonSpec spec defines the shared desired state of Kserve



_Appears in:_
- [DSCKserve](#dsckserve)
- [KserveSpec](#kservespec)

| Field | Description | Default | Validation |
| --- | --- | --- | --- |
| `devFlags` _[DevFlags](#devflags)_ | Add developer fields |  |  |
| `serving` _[ServingSpec](#servingspec)_ | Serving configures the KNative-Serving stack used for model serving. A Service<br />Mesh (Istio) is prerequisite, since it is used as networking layer. |  |  |
| `defaultDeploymentMode` _[DefaultDeploymentMode](#defaultdeploymentmode)_ | Configures the default deployment mode for Kserve. This can be set to 'Serverless' or 'RawDeployment'.<br />The value specified in this field will be used to set the default deployment mode in the 'inferenceservice-config' configmap for Kserve.<br />This field is optional. If no default deployment mode is specified, Kserve will use Serverless mode. |  | Enum: [Serverless RawDeployment] <br />Pattern: `^(Serverless\|RawDeployment)$` <br /> |
| `rawDeploymentServiceConfig` _[RawServiceConfig](#rawserviceconfig)_ | Configures the type of service that is created for InferenceServices using RawDeployment.<br />The values for RawDeploymentServiceConfig can be "Headless" or "Headed".<br />Headless : sets "ServiceClusterIPNone = true" in the 'inferenceservice-config' configmap for Kserve.<br />Headed : sets "ServiceClusterIPNone = false" in the 'inferenceservice-config' configmap for Kserve. | Headless | Enum: [Headless Headed] <br />Pattern: `^(Headless\|Headed)$` <br /> |
| `nim` _[NimSpec](#nimspec)_ | Configures and enables NVIDIA NIM integration |  |  |


#### KserveCommonStatus



KserveCommonStatus defines the shared observed state of Kserve



_Appears in:_
- [DSCKserveStatus](#dsckservestatus)
- [KserveStatus](#kservestatus)

| Field | Description | Default | Validation |
| --- | --- | --- | --- |
| `defaultDeploymentMode` _string_ | DefaultDeploymentMode is the value of the defaultDeploymentMode field<br />as read from the "deploy" JSON in the inferenceservice-config ConfigMap |  |  |
| `serverlessMode` _[ManagementState](#managementstate)_ |  |  |  |
| `releases` _[ComponentRelease](#componentrelease) array_ |  |  |  |


#### KserveList



KserveList contains a list of Kserve





| Field | Description | Default | Validation |
| --- | --- | --- | --- |
| `apiVersion` _string_ | `components.platform.opendatahub.io/v1alpha1` | | |
| `kind` _string_ | `KserveList` | | |
| `kind` _string_ | Kind is a string value representing the REST resource this object represents.<br />Servers may infer this from the endpoint the client submits requests to.<br />Cannot be updated.<br />In CamelCase.<br />More info: https://git.k8s.io/community/contributors/devel/sig-architecture/api-conventions.md#types-kinds |  |  |
| `apiVersion` _string_ | APIVersion defines the versioned schema of this representation of an object.<br />Servers should convert recognized schemas to the latest internal value, and<br />may reject unrecognized values.<br />More info: https://git.k8s.io/community/contributors/devel/sig-architecture/api-conventions.md#resources |  |  |
| `metadata` _[ListMeta](https://kubernetes.io/docs/reference/generated/kubernetes-api/v1.25/#listmeta-v1-meta)_ | Refer to Kubernetes API documentation for fields of `metadata`. |  |  |
| `items` _[Kserve](#kserve) array_ |  |  |  |


#### KserveSpec



KserveSpec defines the desired state of Kserve



_Appears in:_
- [Kserve](#kserve)

| Field | Description | Default | Validation |
| --- | --- | --- | --- |
| `devFlags` _[DevFlags](#devflags)_ | Add developer fields |  |  |
| `serving` _[ServingSpec](#servingspec)_ | Serving configures the KNative-Serving stack used for model serving. A Service<br />Mesh (Istio) is prerequisite, since it is used as networking layer. |  |  |
| `defaultDeploymentMode` _[DefaultDeploymentMode](#defaultdeploymentmode)_ | Configures the default deployment mode for Kserve. This can be set to 'Serverless' or 'RawDeployment'.<br />The value specified in this field will be used to set the default deployment mode in the 'inferenceservice-config' configmap for Kserve.<br />This field is optional. If no default deployment mode is specified, Kserve will use Serverless mode. |  | Enum: [Serverless RawDeployment] <br />Pattern: `^(Serverless\|RawDeployment)$` <br /> |
| `rawDeploymentServiceConfig` _[RawServiceConfig](#rawserviceconfig)_ | Configures the type of service that is created for InferenceServices using RawDeployment.<br />The values for RawDeploymentServiceConfig can be "Headless" or "Headed".<br />Headless : sets "ServiceClusterIPNone = true" in the 'inferenceservice-config' configmap for Kserve.<br />Headed : sets "ServiceClusterIPNone = false" in the 'inferenceservice-config' configmap for Kserve. | Headless | Enum: [Headless Headed] <br />Pattern: `^(Headless\|Headed)$` <br /> |
| `nim` _[NimSpec](#nimspec)_ | Configures and enables NVIDIA NIM integration |  |  |


#### KserveStatus



KserveStatus defines the observed state of Kserve



_Appears in:_
- [Kserve](#kserve)

| Field | Description | Default | Validation |
| --- | --- | --- | --- |
| `phase` _string_ |  |  |  |
| `observedGeneration` _integer_ | The generation observed by the resource controller. |  |  |
| `conditions` _[Condition](#condition) array_ |  |  |  |
| `defaultDeploymentMode` _string_ | DefaultDeploymentMode is the value of the defaultDeploymentMode field<br />as read from the "deploy" JSON in the inferenceservice-config ConfigMap |  |  |
| `serverlessMode` _[ManagementState](#managementstate)_ |  |  |  |
| `releases` _[ComponentRelease](#componentrelease) array_ |  |  |  |


#### Kueue



Kueue is the Schema for the kueues API



_Appears in:_
- [KueueList](#kueuelist)

| Field | Description | Default | Validation |
| --- | --- | --- | --- |
| `apiVersion` _string_ | `components.platform.opendatahub.io/v1alpha1` | | |
| `kind` _string_ | `Kueue` | | |
| `kind` _string_ | Kind is a string value representing the REST resource this object represents.<br />Servers may infer this from the endpoint the client submits requests to.<br />Cannot be updated.<br />In CamelCase.<br />More info: https://git.k8s.io/community/contributors/devel/sig-architecture/api-conventions.md#types-kinds |  |  |
| `apiVersion` _string_ | APIVersion defines the versioned schema of this representation of an object.<br />Servers should convert recognized schemas to the latest internal value, and<br />may reject unrecognized values.<br />More info: https://git.k8s.io/community/contributors/devel/sig-architecture/api-conventions.md#resources |  |  |
| `metadata` _[ObjectMeta](https://kubernetes.io/docs/reference/generated/kubernetes-api/v1.25/#objectmeta-v1-meta)_ | Refer to Kubernetes API documentation for fields of `metadata`. |  |  |
| `spec` _[KueueSpec](#kueuespec)_ |  |  |  |
| `status` _[KueueStatus](#kueuestatus)_ |  |  |  |


#### KueueCommonSpec







_Appears in:_
- [DSCKueue](#dsckueue)
- [KueueSpec](#kueuespec)

| Field | Description | Default | Validation |
| --- | --- | --- | --- |
| `devFlags` _[DevFlags](#devflags)_ | Add developer fields |  |  |


#### KueueCommonStatus



KueueCommonStatus defines the shared observed state of Kueue



_Appears in:_
- [DSCKueueStatus](#dsckueuestatus)
- [KueueStatus](#kueuestatus)

| Field | Description | Default | Validation |
| --- | --- | --- | --- |
| `releases` _[ComponentRelease](#componentrelease) array_ |  |  |  |


#### KueueList



KueueList contains a list of Kueue





| Field | Description | Default | Validation |
| --- | --- | --- | --- |
| `apiVersion` _string_ | `components.platform.opendatahub.io/v1alpha1` | | |
| `kind` _string_ | `KueueList` | | |
| `kind` _string_ | Kind is a string value representing the REST resource this object represents.<br />Servers may infer this from the endpoint the client submits requests to.<br />Cannot be updated.<br />In CamelCase.<br />More info: https://git.k8s.io/community/contributors/devel/sig-architecture/api-conventions.md#types-kinds |  |  |
| `apiVersion` _string_ | APIVersion defines the versioned schema of this representation of an object.<br />Servers should convert recognized schemas to the latest internal value, and<br />may reject unrecognized values.<br />More info: https://git.k8s.io/community/contributors/devel/sig-architecture/api-conventions.md#resources |  |  |
| `metadata` _[ListMeta](https://kubernetes.io/docs/reference/generated/kubernetes-api/v1.25/#listmeta-v1-meta)_ | Refer to Kubernetes API documentation for fields of `metadata`. |  |  |
| `items` _[Kueue](#kueue) array_ |  |  |  |


#### KueueSpec



KueueSpec defines the desired state of Kueue



_Appears in:_
- [Kueue](#kueue)

| Field | Description | Default | Validation |
| --- | --- | --- | --- |
| `devFlags` _[DevFlags](#devflags)_ | Add developer fields |  |  |


#### KueueStatus



KueueStatus defines the observed state of Kueue



_Appears in:_
- [Kueue](#kueue)

| Field | Description | Default | Validation |
| --- | --- | --- | --- |
| `phase` _string_ |  |  |  |
| `observedGeneration` _integer_ | The generation observed by the resource controller. |  |  |
| `conditions` _[Condition](#condition) array_ |  |  |  |
| `releases` _[ComponentRelease](#componentrelease) array_ |  |  |  |


#### ModelController



ModelController is the Schema for the modelcontroller API, it is a shared component between kserve and modelmeshserving



_Appears in:_
- [ModelControllerList](#modelcontrollerlist)

| Field | Description | Default | Validation |
| --- | --- | --- | --- |
| `apiVersion` _string_ | `components.platform.opendatahub.io/v1alpha1` | | |
| `kind` _string_ | `ModelController` | | |
| `kind` _string_ | Kind is a string value representing the REST resource this object represents.<br />Servers may infer this from the endpoint the client submits requests to.<br />Cannot be updated.<br />In CamelCase.<br />More info: https://git.k8s.io/community/contributors/devel/sig-architecture/api-conventions.md#types-kinds |  |  |
| `apiVersion` _string_ | APIVersion defines the versioned schema of this representation of an object.<br />Servers should convert recognized schemas to the latest internal value, and<br />may reject unrecognized values.<br />More info: https://git.k8s.io/community/contributors/devel/sig-architecture/api-conventions.md#resources |  |  |
| `metadata` _[ObjectMeta](https://kubernetes.io/docs/reference/generated/kubernetes-api/v1.25/#objectmeta-v1-meta)_ | Refer to Kubernetes API documentation for fields of `metadata`. |  |  |
| `spec` _[ModelControllerSpec](#modelcontrollerspec)_ |  |  |  |
| `status` _[ModelControllerStatus](#modelcontrollerstatus)_ |  |  |  |


#### ModelControllerKerveSpec



a mini version of the DSCKserve only keep devflags and management spec



_Appears in:_
- [ModelControllerSpec](#modelcontrollerspec)

| Field | Description | Default | Validation |
| --- | --- | --- | --- |
| `managementState` _[ManagementState](#managementstate)_ |  |  |  |
| `nim` _[NimSpec](#nimspec)_ |  |  |  |
| `devFlags` _[DevFlags](#devflags)_ | Add developer fields |  |  |


#### ModelControllerList



ModelControllerList contains a list of ModelController





| Field | Description | Default | Validation |
| --- | --- | --- | --- |
| `apiVersion` _string_ | `components.platform.opendatahub.io/v1alpha1` | | |
| `kind` _string_ | `ModelControllerList` | | |
| `kind` _string_ | Kind is a string value representing the REST resource this object represents.<br />Servers may infer this from the endpoint the client submits requests to.<br />Cannot be updated.<br />In CamelCase.<br />More info: https://git.k8s.io/community/contributors/devel/sig-architecture/api-conventions.md#types-kinds |  |  |
| `apiVersion` _string_ | APIVersion defines the versioned schema of this representation of an object.<br />Servers should convert recognized schemas to the latest internal value, and<br />may reject unrecognized values.<br />More info: https://git.k8s.io/community/contributors/devel/sig-architecture/api-conventions.md#resources |  |  |
| `metadata` _[ListMeta](https://kubernetes.io/docs/reference/generated/kubernetes-api/v1.25/#listmeta-v1-meta)_ | Refer to Kubernetes API documentation for fields of `metadata`. |  |  |
| `items` _[ModelController](#modelcontroller) array_ |  |  |  |


#### ModelControllerMMSpec



a mini version of the DSCModelMeshServing only keep devflags and management spec



_Appears in:_
- [ModelControllerSpec](#modelcontrollerspec)

| Field | Description | Default | Validation |
| --- | --- | --- | --- |
| `managementState` _[ManagementState](#managementstate)_ |  |  |  |
| `devFlags` _[DevFlags](#devflags)_ | Add developer fields |  |  |


#### ModelControllerMRSpec







_Appears in:_
- [ModelControllerSpec](#modelcontrollerspec)

| Field | Description | Default | Validation |
| --- | --- | --- | --- |
| `managementState` _[ManagementState](#managementstate)_ |  |  |  |


#### ModelControllerSpec



ModelControllerSpec defines the desired state of ModelController



_Appears in:_
- [ModelController](#modelcontroller)

| Field | Description | Default | Validation |
| --- | --- | --- | --- |
| `kserve` _[ModelControllerKerveSpec](#modelcontrollerkervespec)_ | ModelMeshServing DSCModelMeshServing `json:"modelMeshServing,omitempty"` |  |  |
| `modelMeshServing` _[ModelControllerMMSpec](#modelcontrollermmspec)_ |  |  |  |
| `modelRegistry` _[ModelControllerMRSpec](#modelcontrollermrspec)_ |  |  |  |


#### ModelControllerStatus



ModelControllerStatus defines the observed state of ModelController



_Appears in:_
- [ModelController](#modelcontroller)

| Field | Description | Default | Validation |
| --- | --- | --- | --- |
| `phase` _string_ |  |  |  |
| `observedGeneration` _integer_ | The generation observed by the resource controller. |  |  |
| `conditions` _[Condition](#condition) array_ |  |  |  |


#### ModelMeshServing



ModelMeshServing is the Schema for the modelmeshservings API



_Appears in:_
- [ModelMeshServingList](#modelmeshservinglist)

| Field | Description | Default | Validation |
| --- | --- | --- | --- |
| `apiVersion` _string_ | `components.platform.opendatahub.io/v1alpha1` | | |
| `kind` _string_ | `ModelMeshServing` | | |
| `kind` _string_ | Kind is a string value representing the REST resource this object represents.<br />Servers may infer this from the endpoint the client submits requests to.<br />Cannot be updated.<br />In CamelCase.<br />More info: https://git.k8s.io/community/contributors/devel/sig-architecture/api-conventions.md#types-kinds |  |  |
| `apiVersion` _string_ | APIVersion defines the versioned schema of this representation of an object.<br />Servers should convert recognized schemas to the latest internal value, and<br />may reject unrecognized values.<br />More info: https://git.k8s.io/community/contributors/devel/sig-architecture/api-conventions.md#resources |  |  |
| `metadata` _[ObjectMeta](https://kubernetes.io/docs/reference/generated/kubernetes-api/v1.25/#objectmeta-v1-meta)_ | Refer to Kubernetes API documentation for fields of `metadata`. |  |  |
| `spec` _[ModelMeshServingSpec](#modelmeshservingspec)_ |  |  |  |
| `status` _[ModelMeshServingStatus](#modelmeshservingstatus)_ |  |  |  |


#### ModelMeshServingCommonSpec







_Appears in:_
- [DSCModelMeshServing](#dscmodelmeshserving)
- [ModelMeshServingSpec](#modelmeshservingspec)

| Field | Description | Default | Validation |
| --- | --- | --- | --- |
| `devFlags` _[DevFlags](#devflags)_ | Add developer fields |  |  |


#### ModelMeshServingCommonStatus



<<<<<<< HEAD
ModelMeshServingCommonStatus defines the shared observed state of ModelMeshServing
=======
CodeFlare is the Schema for the codeflares API



_Appears in:_
- [CodeFlareList](#codeflarelist)

| Field | Description | Default | Validation |
| --- | --- | --- | --- |
| `apiVersion` _string_ | `components.platform.opendatahub.io/v1alpha1` | | |
| `kind` _string_ | `CodeFlare` | | |
| `kind` _string_ | Kind is a string value representing the REST resource this object represents.<br />Servers may infer this from the endpoint the client submits requests to.<br />Cannot be updated.<br />In CamelCase.<br />More info: https://git.k8s.io/community/contributors/devel/sig-architecture/api-conventions.md#types-kinds |  |  |
| `apiVersion` _string_ | APIVersion defines the versioned schema of this representation of an object.<br />Servers should convert recognized schemas to the latest internal value, and<br />may reject unrecognized values.<br />More info: https://git.k8s.io/community/contributors/devel/sig-architecture/api-conventions.md#resources |  |  |
| `metadata` _[ObjectMeta](https://kubernetes.io/docs/reference/generated/kubernetes-api/v1.25/#objectmeta-v1-meta)_ | Refer to Kubernetes API documentation for fields of `metadata`. |  |  |
| `spec` _[CodeFlareSpec](#codeflarespec)_ |  |  |  |
| `status` _[CodeFlareStatus](#codeflarestatus)_ |  |  |  |


#### CodeFlareCommonSpec







_Appears in:_
- [CodeFlareSpec](#codeflarespec)
- [DSCCodeFlare](#dsccodeflare)

| Field | Description | Default | Validation |
| --- | --- | --- | --- |
| `devFlags` _[DevFlags](#devflags)_ | Add developer fields |  |  |


#### CodeFlareCommonStatus



CodeFlareCommonStatus defines the shared observed state of CodeFlare



_Appears in:_
- [CodeFlareStatus](#codeflarestatus)
- [DSCCodeFlareStatus](#dsccodeflarestatus)

| Field | Description | Default | Validation |
| --- | --- | --- | --- |
| `releases` _[ComponentRelease](#componentrelease) array_ |  |  |  |


#### CodeFlareList



CodeFlareList contains a list of CodeFlare





| Field | Description | Default | Validation |
| --- | --- | --- | --- |
| `apiVersion` _string_ | `components.platform.opendatahub.io/v1alpha1` | | |
| `kind` _string_ | `CodeFlareList` | | |
| `kind` _string_ | Kind is a string value representing the REST resource this object represents.<br />Servers may infer this from the endpoint the client submits requests to.<br />Cannot be updated.<br />In CamelCase.<br />More info: https://git.k8s.io/community/contributors/devel/sig-architecture/api-conventions.md#types-kinds |  |  |
| `apiVersion` _string_ | APIVersion defines the versioned schema of this representation of an object.<br />Servers should convert recognized schemas to the latest internal value, and<br />may reject unrecognized values.<br />More info: https://git.k8s.io/community/contributors/devel/sig-architecture/api-conventions.md#resources |  |  |
| `metadata` _[ListMeta](https://kubernetes.io/docs/reference/generated/kubernetes-api/v1.25/#listmeta-v1-meta)_ | Refer to Kubernetes API documentation for fields of `metadata`. |  |  |
| `items` _[CodeFlare](#codeflare) array_ |  |  |  |


#### CodeFlareSpec







_Appears in:_
- [CodeFlare](#codeflare)

| Field | Description | Default | Validation |
| --- | --- | --- | --- |
| `devFlags` _[DevFlags](#devflags)_ | Add developer fields |  |  |


#### CodeFlareStatus



CodeFlareStatus defines the observed state of CodeFlare



_Appears in:_
- [CodeFlare](#codeflare)

| Field | Description | Default | Validation |
| --- | --- | --- | --- |
| `phase` _string_ |  |  |  |
| `observedGeneration` _integer_ | The generation observed by the resource controller. |  |  |
| `conditions` _[Condition](#condition) array_ |  |  |  |
| `releases` _[ComponentRelease](#componentrelease) array_ |  |  |  |


#### DSCCodeFlare




>>>>>>> de46f015



_Appears in:_
- [DSCModelMeshServingStatus](#dscmodelmeshservingstatus)
- [ModelMeshServingStatus](#modelmeshservingstatus)

| Field | Description | Default | Validation |
| --- | --- | --- | --- |
<<<<<<< HEAD
| `releases` _[ComponentRelease](#componentrelease) array_ |  |  |  |


#### ModelMeshServingList



ModelMeshServingList contains a list of ModelMeshServing
=======
| `managementState` _[ManagementState](#managementstate)_ | Set to one of the following values:<br /><br />- "Managed" : the operator is actively managing the component and trying to keep it active.<br />              It will only upgrade the component if it is safe to do so<br /><br />- "Removed" : the operator is actively managing the component and will not install it,<br />              or if it is installed, the operator will try to remove it |  | Enum: [Managed Removed] <br /> |
| `devFlags` _[DevFlags](#devflags)_ | Add developer fields |  |  |
>>>>>>> de46f015


#### DSCCodeFlareStatus



DSCCodeFlareStatus contains the observed state of the CodeFlare exposed in the DSC instance



_Appears in:_
- [ComponentsStatus](#componentsstatus)

| Field | Description | Default | Validation |
| --- | --- | --- | --- |
| `managementState` _[ManagementState](#managementstate)_ | Set to one of the following values:<br /><br />- "Managed" : the operator is actively managing the component and trying to keep it active.<br />              It will only upgrade the component if it is safe to do so<br /><br />- "Removed" : the operator is actively managing the component and will not install it,<br />              or if it is installed, the operator will try to remove it |  | Enum: [Managed Removed] <br /> |


#### DSCDashboard



DSCDashboard contains all the configuration exposed in DSC instance for Dashboard component



_Appears in:_
- [Components](#components)

| Field | Description | Default | Validation |
| --- | --- | --- | --- |
| `managementState` _[ManagementState](#managementstate)_ | Set to one of the following values:<br /><br />- "Managed" : the operator is actively managing the component and trying to keep it active.<br />              It will only upgrade the component if it is safe to do so<br /><br />- "Removed" : the operator is actively managing the component and will not install it,<br />              or if it is installed, the operator will try to remove it |  | Enum: [Managed Removed] <br /> |
| `devFlags` _[DevFlags](#devflags)_ | Add developer fields |  |  |


#### DSCDashboardStatus



DSCDashboardStatus contains the observed state of the Dashboard exposed in the DSC instance



_Appears in:_
- [ComponentsStatus](#componentsstatus)

| Field | Description | Default | Validation |
| --- | --- | --- | --- |
| `managementState` _[ManagementState](#managementstate)_ | Set to one of the following values:<br /><br />- "Managed" : the operator is actively managing the component and trying to keep it active.<br />              It will only upgrade the component if it is safe to do so<br /><br />- "Removed" : the operator is actively managing the component and will not install it,<br />              or if it is installed, the operator will try to remove it |  | Enum: [Managed Removed] <br /> |


#### DSCDataSciencePipelines



DSCDataSciencePipelines contains all the configuration exposed in DSC instance for DataSciencePipelines component



_Appears in:_
- [Components](#components)

| Field | Description | Default | Validation |
| --- | --- | --- | --- |
| `managementState` _[ManagementState](#managementstate)_ | Set to one of the following values:<br /><br />- "Managed" : the operator is actively managing the component and trying to keep it active.<br />              It will only upgrade the component if it is safe to do so<br /><br />- "Removed" : the operator is actively managing the component and will not install it,<br />              or if it is installed, the operator will try to remove it |  | Enum: [Managed Removed] <br /> |
| `devFlags` _[DevFlags](#devflags)_ | Add developer fields |  |  |


#### DSCDataSciencePipelinesStatus



DSCDataSciencePipelinesStatus contains the observed state of the DataSciencePipelines exposed in the DSC instance



_Appears in:_
- [ComponentsStatus](#componentsstatus)

| Field | Description | Default | Validation |
| --- | --- | --- | --- |
| `managementState` _[ManagementState](#managementstate)_ | Set to one of the following values:<br /><br />- "Managed" : the operator is actively managing the component and trying to keep it active.<br />              It will only upgrade the component if it is safe to do so<br /><br />- "Removed" : the operator is actively managing the component and will not install it,<br />              or if it is installed, the operator will try to remove it |  | Enum: [Managed Removed] <br /> |


#### DSCFeastOperator



DSCFeastOperator defines the configuration exposed in the DSC instance for FeastOperator



_Appears in:_
- [Components](#components)

| Field | Description | Default | Validation |
| --- | --- | --- | --- |
| `managementState` _[ManagementState](#managementstate)_ | Set to one of the following values:<br /><br />- "Managed" : the operator is actively managing the component and trying to keep it active.<br />              It will only upgrade the component if it is safe to do so<br /><br />- "Removed" : the operator is actively managing the component and will not install it,<br />              or if it is installed, the operator will try to remove it |  | Enum: [Managed Removed] <br /> |
| `devFlags` _[DevFlags](#devflags)_ | Add developer fields |  |  |


#### DSCFeastOperatorStatus



DSCFeastOperatorStatus struct holds the status for the FeastOperator component exposed in the DSC



_Appears in:_
- [ComponentsStatus](#componentsstatus)

| Field | Description | Default | Validation |
| --- | --- | --- | --- |
| `managementState` _[ManagementState](#managementstate)_ | Set to one of the following values:<br /><br />- "Managed" : the operator is actively managing the component and trying to keep it active.<br />              It will only upgrade the component if it is safe to do so<br /><br />- "Removed" : the operator is actively managing the component and will not install it,<br />              or if it is installed, the operator will try to remove it |  | Enum: [Managed Removed] <br /> |


#### DSCKserve



DSCKserve contains all the configuration exposed in DSC instance for Kserve component



_Appears in:_
- [Components](#components)

| Field | Description | Default | Validation |
| --- | --- | --- | --- |
| `managementState` _[ManagementState](#managementstate)_ | Set to one of the following values:<br /><br />- "Managed" : the operator is actively managing the component and trying to keep it active.<br />              It will only upgrade the component if it is safe to do so<br /><br />- "Removed" : the operator is actively managing the component and will not install it,<br />              or if it is installed, the operator will try to remove it |  | Enum: [Managed Removed] <br /> |
| `devFlags` _[DevFlags](#devflags)_ | Add developer fields |  |  |
| `serving` _[ServingSpec](#servingspec)_ | Serving configures the KNative-Serving stack used for model serving. A Service<br />Mesh (Istio) is prerequisite, since it is used as networking layer. |  |  |
| `defaultDeploymentMode` _[DefaultDeploymentMode](#defaultdeploymentmode)_ | Configures the default deployment mode for Kserve. This can be set to 'Serverless' or 'RawDeployment'.<br />The value specified in this field will be used to set the default deployment mode in the 'inferenceservice-config' configmap for Kserve.<br />This field is optional. If no default deployment mode is specified, Kserve will use Serverless mode. |  | Enum: [Serverless RawDeployment] <br /> |
| `rawDeploymentServiceConfig` _[RawServiceConfig](#rawserviceconfig)_ | Configures the type of service that is created for InferenceServices using RawDeployment.<br />The values for RawDeploymentServiceConfig can be "Headless" (default value) or "Headed".<br />Headless: to set "ServiceClusterIPNone = true" in the 'inferenceservice-config' configmap for Kserve.<br />Headed: to set "ServiceClusterIPNone = false" in the 'inferenceservice-config' configmap for Kserve. | Headless | Enum: [Headless Headed] <br /> |
| `nim` _[NimSpec](#nimspec)_ | Configures and enables NVIDIA NIM integration |  |  |


#### DSCKserveStatus



DSCKserveStatus contains the observed state of the Kserve exposed in the DSC instance



_Appears in:_
- [ComponentsStatus](#componentsstatus)

| Field | Description | Default | Validation |
| --- | --- | --- | --- |
| `managementState` _[ManagementState](#managementstate)_ | Set to one of the following values:<br /><br />- "Managed" : the operator is actively managing the component and trying to keep it active.<br />              It will only upgrade the component if it is safe to do so<br /><br />- "Removed" : the operator is actively managing the component and will not install it,<br />              or if it is installed, the operator will try to remove it |  | Enum: [Managed Removed] <br /> |


#### DSCKueue



DSCKueue contains all the configuration exposed in DSC instance for Kueue component



_Appears in:_
- [Components](#components)

| Field | Description | Default | Validation |
| --- | --- | --- | --- |
| `managementState` _[ManagementState](#managementstate)_ | Set to one of the following values:<br /><br />- "Managed" : the operator is actively managing the component and trying to keep it active.<br />              It will only upgrade the component if it is safe to do so<br /><br />- "Removed" : the operator is actively managing the component and will not install it,<br />              or if it is installed, the operator will try to remove it |  | Enum: [Managed Removed] <br /> |
| `devFlags` _[DevFlags](#devflags)_ | Add developer fields |  |  |


#### DSCKueueStatus



DSCKueueStatus contains the observed state of the Kueue exposed in the DSC instance



_Appears in:_
- [ComponentsStatus](#componentsstatus)

| Field | Description | Default | Validation |
| --- | --- | --- | --- |
| `managementState` _[ManagementState](#managementstate)_ | Set to one of the following values:<br /><br />- "Managed" : the operator is actively managing the component and trying to keep it active.<br />              It will only upgrade the component if it is safe to do so<br /><br />- "Removed" : the operator is actively managing the component and will not install it,<br />              or if it is installed, the operator will try to remove it |  | Enum: [Managed Removed] <br /> |


#### DSCModelMeshServing



DSCModelMeshServing contains all the configuration exposed in DSC instance for ModelMeshServing component



<<<<<<< HEAD
=======
_Appears in:_
- [Components](#components)

| Field | Description | Default | Validation |
| --- | --- | --- | --- |
| `managementState` _[ManagementState](#managementstate)_ | Set to one of the following values:<br /><br />- "Managed" : the operator is actively managing the component and trying to keep it active.<br />              It will only upgrade the component if it is safe to do so<br /><br />- "Removed" : the operator is actively managing the component and will not install it,<br />              or if it is installed, the operator will try to remove it |  | Enum: [Managed Removed] <br /> |
| `devFlags` _[DevFlags](#devflags)_ | Add developer fields |  |  |


#### DSCModelMeshServingStatus



DSCModelMeshServingStatus contains the observed state of the ModelMeshServing exposed in the DSC instance



_Appears in:_
- [ComponentsStatus](#componentsstatus)

| Field | Description | Default | Validation |
| --- | --- | --- | --- |
| `managementState` _[ManagementState](#managementstate)_ | Set to one of the following values:<br /><br />- "Managed" : the operator is actively managing the component and trying to keep it active.<br />              It will only upgrade the component if it is safe to do so<br /><br />- "Removed" : the operator is actively managing the component and will not install it,<br />              or if it is installed, the operator will try to remove it |  | Enum: [Managed Removed] <br /> |


#### DSCModelRegistry



DSCModelRegistry contains all the configuration exposed in DSC instance for ModelRegistry component



_Appears in:_
- [Components](#components)

| Field | Description | Default | Validation |
| --- | --- | --- | --- |
| `managementState` _[ManagementState](#managementstate)_ | Set to one of the following values:<br /><br />- "Managed" : the operator is actively managing the component and trying to keep it active.<br />              It will only upgrade the component if it is safe to do so<br /><br />- "Removed" : the operator is actively managing the component and will not install it,<br />              or if it is installed, the operator will try to remove it |  | Enum: [Managed Removed] <br /> |
| `devFlags` _[DevFlags](#devflags)_ | Add developer fields |  |  |
| `registriesNamespace` _string_ | Namespace for model registries to be installed, configurable only once when model registry is enabled, defaults to "odh-model-registries" | odh-model-registries | MaxLength: 63 <br />Pattern: `^([a-z0-9]([-a-z0-9]*[a-z0-9])?)?$` <br /> |


#### DSCModelRegistryStatus



DSCModelRegistryStatus struct holds the status for the ModelRegistry component exposed in the DSC



_Appears in:_
- [ComponentsStatus](#componentsstatus)

| Field | Description | Default | Validation |
| --- | --- | --- | --- |
| `managementState` _[ManagementState](#managementstate)_ | Set to one of the following values:<br /><br />- "Managed" : the operator is actively managing the component and trying to keep it active.<br />              It will only upgrade the component if it is safe to do so<br /><br />- "Removed" : the operator is actively managing the component and will not install it,<br />              or if it is installed, the operator will try to remove it |  | Enum: [Managed Removed] <br /> |


#### DSCRay



DSCRay contains all the configuration exposed in DSC instance for Ray component



_Appears in:_
- [Components](#components)

| Field | Description | Default | Validation |
| --- | --- | --- | --- |
| `managementState` _[ManagementState](#managementstate)_ | Set to one of the following values:<br /><br />- "Managed" : the operator is actively managing the component and trying to keep it active.<br />              It will only upgrade the component if it is safe to do so<br /><br />- "Removed" : the operator is actively managing the component and will not install it,<br />              or if it is installed, the operator will try to remove it |  | Enum: [Managed Removed] <br /> |
| `devFlags` _[DevFlags](#devflags)_ | Add developer fields |  |  |


#### DSCRayStatus



DSCRayStatus struct holds the status for the Ray component exposed in the DSC



_Appears in:_
- [ComponentsStatus](#componentsstatus)

| Field | Description | Default | Validation |
| --- | --- | --- | --- |
| `managementState` _[ManagementState](#managementstate)_ | Set to one of the following values:<br /><br />- "Managed" : the operator is actively managing the component and trying to keep it active.<br />              It will only upgrade the component if it is safe to do so<br /><br />- "Removed" : the operator is actively managing the component and will not install it,<br />              or if it is installed, the operator will try to remove it |  | Enum: [Managed Removed] <br /> |


#### DSCTrainingOperator



DSCTrainingOperator contains all the configuration exposed in DSC instance for TrainingOperator component



_Appears in:_
- [Components](#components)

| Field | Description | Default | Validation |
| --- | --- | --- | --- |
| `managementState` _[ManagementState](#managementstate)_ | Set to one of the following values:<br /><br />- "Managed" : the operator is actively managing the component and trying to keep it active.<br />              It will only upgrade the component if it is safe to do so<br /><br />- "Removed" : the operator is actively managing the component and will not install it,<br />              or if it is installed, the operator will try to remove it |  | Enum: [Managed Removed] <br /> |
| `devFlags` _[DevFlags](#devflags)_ | Add developer fields |  |  |


#### DSCTrainingOperatorStatus



DSCTrainingOperatorStatus struct holds the status for the TrainingOperator component exposed in the DSC



_Appears in:_
- [ComponentsStatus](#componentsstatus)

| Field | Description | Default | Validation |
| --- | --- | --- | --- |
| `managementState` _[ManagementState](#managementstate)_ | Set to one of the following values:<br /><br />- "Managed" : the operator is actively managing the component and trying to keep it active.<br />              It will only upgrade the component if it is safe to do so<br /><br />- "Removed" : the operator is actively managing the component and will not install it,<br />              or if it is installed, the operator will try to remove it |  | Enum: [Managed Removed] <br /> |


#### DSCTrustyAI



DSCTrustyAI contains all the configuration exposed in DSC instance for TrustyAI component



_Appears in:_
- [Components](#components)

| Field | Description | Default | Validation |
| --- | --- | --- | --- |
| `managementState` _[ManagementState](#managementstate)_ | Set to one of the following values:<br /><br />- "Managed" : the operator is actively managing the component and trying to keep it active.<br />              It will only upgrade the component if it is safe to do so<br /><br />- "Removed" : the operator is actively managing the component and will not install it,<br />              or if it is installed, the operator will try to remove it |  | Enum: [Managed Removed] <br /> |
| `devFlags` _[DevFlags](#devflags)_ | Add developer fields |  |  |


#### DSCTrustyAIStatus



DSCTrustyAIStatus struct holds the status for the TrustyAI component exposed in the DSC



_Appears in:_
- [ComponentsStatus](#componentsstatus)

| Field | Description | Default | Validation |
| --- | --- | --- | --- |
| `managementState` _[ManagementState](#managementstate)_ | Set to one of the following values:<br /><br />- "Managed" : the operator is actively managing the component and trying to keep it active.<br />              It will only upgrade the component if it is safe to do so<br /><br />- "Removed" : the operator is actively managing the component and will not install it,<br />              or if it is installed, the operator will try to remove it |  | Enum: [Managed Removed] <br /> |


#### DSCWorkbenches



DSCWorkbenches contains all the configuration exposed in DSC instance for Workbenches component



_Appears in:_
- [Components](#components)

| Field | Description | Default | Validation |
| --- | --- | --- | --- |
| `managementState` _[ManagementState](#managementstate)_ | Set to one of the following values:<br /><br />- "Managed" : the operator is actively managing the component and trying to keep it active.<br />              It will only upgrade the component if it is safe to do so<br /><br />- "Removed" : the operator is actively managing the component and will not install it,<br />              or if it is installed, the operator will try to remove it |  | Enum: [Managed Removed] <br /> |
| `devFlags` _[DevFlags](#devflags)_ | Add developer fields |  |  |
| `workbenchNamespace` _string_ | Namespace for workbenches to be installed, configurable only once when workbenches are enabled, defaults to "rhods-notebooks" | rhods-notebooks | MaxLength: 63 <br />Pattern: `^([a-z0-9]([-a-z0-9]*[a-z0-9])?)?$` <br /> |


#### DSCWorkbenchesStatus



DSCWorkbenchesStatus struct holds the status for the Workbenches component exposed in the DSC



_Appears in:_
- [ComponentsStatus](#componentsstatus)

| Field | Description | Default | Validation |
| --- | --- | --- | --- |
| `managementState` _[ManagementState](#managementstate)_ | Set to one of the following values:<br /><br />- "Managed" : the operator is actively managing the component and trying to keep it active.<br />              It will only upgrade the component if it is safe to do so<br /><br />- "Removed" : the operator is actively managing the component and will not install it,<br />              or if it is installed, the operator will try to remove it |  | Enum: [Managed Removed] <br /> |


#### Dashboard



Dashboard is the Schema for the dashboards API



_Appears in:_
- [DashboardList](#dashboardlist)

| Field | Description | Default | Validation |
| --- | --- | --- | --- |
| `apiVersion` _string_ | `components.platform.opendatahub.io/v1alpha1` | | |
| `kind` _string_ | `Dashboard` | | |
| `kind` _string_ | Kind is a string value representing the REST resource this object represents.<br />Servers may infer this from the endpoint the client submits requests to.<br />Cannot be updated.<br />In CamelCase.<br />More info: https://git.k8s.io/community/contributors/devel/sig-architecture/api-conventions.md#types-kinds |  |  |
| `apiVersion` _string_ | APIVersion defines the versioned schema of this representation of an object.<br />Servers should convert recognized schemas to the latest internal value, and<br />may reject unrecognized values.<br />More info: https://git.k8s.io/community/contributors/devel/sig-architecture/api-conventions.md#resources |  |  |
| `metadata` _[ObjectMeta](https://kubernetes.io/docs/reference/generated/kubernetes-api/v1.25/#objectmeta-v1-meta)_ | Refer to Kubernetes API documentation for fields of `metadata`. |  |  |
| `spec` _[DashboardSpec](#dashboardspec)_ |  |  |  |
| `status` _[DashboardStatus](#dashboardstatus)_ |  |  |  |


#### DashboardCommonSpec



DashboardCommonSpec spec defines the shared desired state of Dashboard



_Appears in:_
- [DSCDashboard](#dscdashboard)
- [DashboardSpec](#dashboardspec)

| Field | Description | Default | Validation |
| --- | --- | --- | --- |
| `devFlags` _[DevFlags](#devflags)_ | Add developer fields |  |  |


#### DashboardCommonStatus



DashboardCommonStatus defines the shared observed state of Dashboard



_Appears in:_
- [DSCDashboardStatus](#dscdashboardstatus)
- [DashboardStatus](#dashboardstatus)

| Field | Description | Default | Validation |
| --- | --- | --- | --- |
| `url` _string_ |  |  |  |


#### DashboardList



DashboardList contains a list of Dashboard





| Field | Description | Default | Validation |
| --- | --- | --- | --- |
| `apiVersion` _string_ | `components.platform.opendatahub.io/v1alpha1` | | |
| `kind` _string_ | `DashboardList` | | |
| `kind` _string_ | Kind is a string value representing the REST resource this object represents.<br />Servers may infer this from the endpoint the client submits requests to.<br />Cannot be updated.<br />In CamelCase.<br />More info: https://git.k8s.io/community/contributors/devel/sig-architecture/api-conventions.md#types-kinds |  |  |
| `apiVersion` _string_ | APIVersion defines the versioned schema of this representation of an object.<br />Servers should convert recognized schemas to the latest internal value, and<br />may reject unrecognized values.<br />More info: https://git.k8s.io/community/contributors/devel/sig-architecture/api-conventions.md#resources |  |  |
| `metadata` _[ListMeta](https://kubernetes.io/docs/reference/generated/kubernetes-api/v1.25/#listmeta-v1-meta)_ | Refer to Kubernetes API documentation for fields of `metadata`. |  |  |
| `items` _[Dashboard](#dashboard) array_ |  |  |  |


#### DashboardSpec



DashboardSpec defines the desired state of Dashboard



_Appears in:_
- [Dashboard](#dashboard)

| Field | Description | Default | Validation |
| --- | --- | --- | --- |
| `devFlags` _[DevFlags](#devflags)_ | Add developer fields |  |  |


#### DashboardStatus



DashboardStatus defines the observed state of Dashboard



_Appears in:_
- [Dashboard](#dashboard)

| Field | Description | Default | Validation |
| --- | --- | --- | --- |
| `phase` _string_ |  |  |  |
| `observedGeneration` _integer_ | The generation observed by the resource controller. |  |  |
| `conditions` _[Condition](#condition) array_ |  |  |  |
| `url` _string_ |  |  |  |


#### DataSciencePipelines



DataSciencePipelines is the Schema for the datasciencepipelines API



_Appears in:_
- [DataSciencePipelinesList](#datasciencepipelineslist)

| Field | Description | Default | Validation |
| --- | --- | --- | --- |
| `apiVersion` _string_ | `components.platform.opendatahub.io/v1alpha1` | | |
| `kind` _string_ | `DataSciencePipelines` | | |
| `kind` _string_ | Kind is a string value representing the REST resource this object represents.<br />Servers may infer this from the endpoint the client submits requests to.<br />Cannot be updated.<br />In CamelCase.<br />More info: https://git.k8s.io/community/contributors/devel/sig-architecture/api-conventions.md#types-kinds |  |  |
| `apiVersion` _string_ | APIVersion defines the versioned schema of this representation of an object.<br />Servers should convert recognized schemas to the latest internal value, and<br />may reject unrecognized values.<br />More info: https://git.k8s.io/community/contributors/devel/sig-architecture/api-conventions.md#resources |  |  |
| `metadata` _[ObjectMeta](https://kubernetes.io/docs/reference/generated/kubernetes-api/v1.25/#objectmeta-v1-meta)_ | Refer to Kubernetes API documentation for fields of `metadata`. |  |  |
| `spec` _[DataSciencePipelinesSpec](#datasciencepipelinesspec)_ |  |  |  |
| `status` _[DataSciencePipelinesStatus](#datasciencepipelinesstatus)_ |  |  |  |


#### DataSciencePipelinesCommonSpec







_Appears in:_
- [DSCDataSciencePipelines](#dscdatasciencepipelines)
- [DataSciencePipelinesSpec](#datasciencepipelinesspec)

| Field | Description | Default | Validation |
| --- | --- | --- | --- |
| `devFlags` _[DevFlags](#devflags)_ | Add developer fields |  |  |


#### DataSciencePipelinesCommonStatus



DataSciencePipelinesCommonStatus defines the shared observed state of DataSciencePipelines



_Appears in:_
- [DSCDataSciencePipelinesStatus](#dscdatasciencepipelinesstatus)
- [DataSciencePipelinesStatus](#datasciencepipelinesstatus)

| Field | Description | Default | Validation |
| --- | --- | --- | --- |
| `releases` _[ComponentRelease](#componentrelease) array_ |  |  |  |


#### DataSciencePipelinesList



DataSciencePipelinesList contains a list of DataSciencePipelines





| Field | Description | Default | Validation |
| --- | --- | --- | --- |
| `apiVersion` _string_ | `components.platform.opendatahub.io/v1alpha1` | | |
| `kind` _string_ | `DataSciencePipelinesList` | | |
| `kind` _string_ | Kind is a string value representing the REST resource this object represents.<br />Servers may infer this from the endpoint the client submits requests to.<br />Cannot be updated.<br />In CamelCase.<br />More info: https://git.k8s.io/community/contributors/devel/sig-architecture/api-conventions.md#types-kinds |  |  |
| `apiVersion` _string_ | APIVersion defines the versioned schema of this representation of an object.<br />Servers should convert recognized schemas to the latest internal value, and<br />may reject unrecognized values.<br />More info: https://git.k8s.io/community/contributors/devel/sig-architecture/api-conventions.md#resources |  |  |
| `metadata` _[ListMeta](https://kubernetes.io/docs/reference/generated/kubernetes-api/v1.25/#listmeta-v1-meta)_ | Refer to Kubernetes API documentation for fields of `metadata`. |  |  |
| `items` _[DataSciencePipelines](#datasciencepipelines) array_ |  |  |  |


#### DataSciencePipelinesSpec



DataSciencePipelinesSpec defines the desired state of DataSciencePipelines



_Appears in:_
- [DataSciencePipelines](#datasciencepipelines)

| Field | Description | Default | Validation |
| --- | --- | --- | --- |
| `devFlags` _[DevFlags](#devflags)_ | Add developer fields |  |  |


#### DataSciencePipelinesStatus



DataSciencePipelinesStatus defines the observed state of DataSciencePipelines



_Appears in:_
- [DataSciencePipelines](#datasciencepipelines)

| Field | Description | Default | Validation |
| --- | --- | --- | --- |
| `phase` _string_ |  |  |  |
| `observedGeneration` _integer_ | The generation observed by the resource controller. |  |  |
| `conditions` _[Condition](#condition) array_ |  |  |  |
| `releases` _[ComponentRelease](#componentrelease) array_ |  |  |  |


#### DefaultDeploymentMode

_Underlying type:_ _string_



_Validation:_
- Enum: [Serverless RawDeployment]

_Appears in:_
- [DSCKserve](#dsckserve)
- [KserveCommonSpec](#kservecommonspec)
- [KserveSpec](#kservespec)

| Field | Description |
| --- | --- |
| `Serverless` | Serverless will be used as the default deployment mode for Kserve. This requires Serverless and ServiceMesh operators configured as dependencies.<br /> |
| `RawDeployment` | RawDeployment will be used as the default deployment mode for Kserve.<br /> |


#### FeastOperator



FeastOperator is the Schema for the FeastOperator API



_Appears in:_
- [FeastOperatorList](#feastoperatorlist)

| Field | Description | Default | Validation |
| --- | --- | --- | --- |
| `apiVersion` _string_ | `components.platform.opendatahub.io/v1alpha1` | | |
| `kind` _string_ | `FeastOperator` | | |
| `kind` _string_ | Kind is a string value representing the REST resource this object represents.<br />Servers may infer this from the endpoint the client submits requests to.<br />Cannot be updated.<br />In CamelCase.<br />More info: https://git.k8s.io/community/contributors/devel/sig-architecture/api-conventions.md#types-kinds |  |  |
| `apiVersion` _string_ | APIVersion defines the versioned schema of this representation of an object.<br />Servers should convert recognized schemas to the latest internal value, and<br />may reject unrecognized values.<br />More info: https://git.k8s.io/community/contributors/devel/sig-architecture/api-conventions.md#resources |  |  |
| `metadata` _[ObjectMeta](https://kubernetes.io/docs/reference/generated/kubernetes-api/v1.25/#objectmeta-v1-meta)_ | Refer to Kubernetes API documentation for fields of `metadata`. |  |  |
| `spec` _[FeastOperatorSpec](#feastoperatorspec)_ |  |  |  |
| `status` _[FeastOperatorStatus](#feastoperatorstatus)_ |  |  |  |


#### FeastOperatorCommonSpec



FeastOperatorCommonSpec defines the common spec shared across APIs for FeastOperator



_Appears in:_
- [DSCFeastOperator](#dscfeastoperator)
- [FeastOperatorSpec](#feastoperatorspec)

| Field | Description | Default | Validation |
| --- | --- | --- | --- |
| `devFlags` _[DevFlags](#devflags)_ | Add developer fields |  |  |


#### FeastOperatorCommonStatus



FeastOperatorCommonStatus defines the shared observed state of FeastOperator



_Appears in:_
- [DSCFeastOperatorStatus](#dscfeastoperatorstatus)
- [FeastOperatorStatus](#feastoperatorstatus)

| Field | Description | Default | Validation |
| --- | --- | --- | --- |
| `releases` _[ComponentRelease](#componentrelease) array_ |  |  |  |


#### FeastOperatorList



FeastOperatorList contains a list of FeastOperator objects





| Field | Description | Default | Validation |
| --- | --- | --- | --- |
| `apiVersion` _string_ | `components.platform.opendatahub.io/v1alpha1` | | |
| `kind` _string_ | `FeastOperatorList` | | |
| `kind` _string_ | Kind is a string value representing the REST resource this object represents.<br />Servers may infer this from the endpoint the client submits requests to.<br />Cannot be updated.<br />In CamelCase.<br />More info: https://git.k8s.io/community/contributors/devel/sig-architecture/api-conventions.md#types-kinds |  |  |
| `apiVersion` _string_ | APIVersion defines the versioned schema of this representation of an object.<br />Servers should convert recognized schemas to the latest internal value, and<br />may reject unrecognized values.<br />More info: https://git.k8s.io/community/contributors/devel/sig-architecture/api-conventions.md#resources |  |  |
| `metadata` _[ListMeta](https://kubernetes.io/docs/reference/generated/kubernetes-api/v1.25/#listmeta-v1-meta)_ | Refer to Kubernetes API documentation for fields of `metadata`. |  |  |
| `items` _[FeastOperator](#feastoperator) array_ |  |  |  |


#### FeastOperatorSpec



FeastOperatorSpec defines the desired state of FeastOperator



_Appears in:_
- [FeastOperator](#feastoperator)

| Field | Description | Default | Validation |
| --- | --- | --- | --- |
| `devFlags` _[DevFlags](#devflags)_ | Add developer fields |  |  |


#### FeastOperatorStatus



FeastOperatorStatus defines the observed state of FeastOperator



_Appears in:_
- [FeastOperator](#feastoperator)

| Field | Description | Default | Validation |
| --- | --- | --- | --- |
| `phase` _string_ |  |  |  |
| `observedGeneration` _integer_ | The generation observed by the resource controller. |  |  |
| `conditions` _[Condition](#condition) array_ |  |  |  |
| `releases` _[ComponentRelease](#componentrelease) array_ |  |  |  |


#### Kserve



Kserve is the Schema for the kserves API



_Appears in:_
- [KserveList](#kservelist)

| Field | Description | Default | Validation |
| --- | --- | --- | --- |
| `apiVersion` _string_ | `components.platform.opendatahub.io/v1alpha1` | | |
| `kind` _string_ | `Kserve` | | |
| `kind` _string_ | Kind is a string value representing the REST resource this object represents.<br />Servers may infer this from the endpoint the client submits requests to.<br />Cannot be updated.<br />In CamelCase.<br />More info: https://git.k8s.io/community/contributors/devel/sig-architecture/api-conventions.md#types-kinds |  |  |
| `apiVersion` _string_ | APIVersion defines the versioned schema of this representation of an object.<br />Servers should convert recognized schemas to the latest internal value, and<br />may reject unrecognized values.<br />More info: https://git.k8s.io/community/contributors/devel/sig-architecture/api-conventions.md#resources |  |  |
| `metadata` _[ObjectMeta](https://kubernetes.io/docs/reference/generated/kubernetes-api/v1.25/#objectmeta-v1-meta)_ | Refer to Kubernetes API documentation for fields of `metadata`. |  |  |
| `spec` _[KserveSpec](#kservespec)_ |  |  |  |
| `status` _[KserveStatus](#kservestatus)_ |  |  |  |


#### KserveCommonSpec



KserveCommonSpec spec defines the shared desired state of Kserve



_Appears in:_
- [DSCKserve](#dsckserve)
- [KserveSpec](#kservespec)

| Field | Description | Default | Validation |
| --- | --- | --- | --- |
| `devFlags` _[DevFlags](#devflags)_ | Add developer fields |  |  |
| `serving` _[ServingSpec](#servingspec)_ | Serving configures the KNative-Serving stack used for model serving. A Service<br />Mesh (Istio) is prerequisite, since it is used as networking layer. |  |  |
| `defaultDeploymentMode` _[DefaultDeploymentMode](#defaultdeploymentmode)_ | Configures the default deployment mode for Kserve. This can be set to 'Serverless' or 'RawDeployment'.<br />The value specified in this field will be used to set the default deployment mode in the 'inferenceservice-config' configmap for Kserve.<br />This field is optional. If no default deployment mode is specified, Kserve will use Serverless mode. |  | Enum: [Serverless RawDeployment] <br /> |
| `rawDeploymentServiceConfig` _[RawServiceConfig](#rawserviceconfig)_ | Configures the type of service that is created for InferenceServices using RawDeployment.<br />The values for RawDeploymentServiceConfig can be "Headless" (default value) or "Headed".<br />Headless: to set "ServiceClusterIPNone = true" in the 'inferenceservice-config' configmap for Kserve.<br />Headed: to set "ServiceClusterIPNone = false" in the 'inferenceservice-config' configmap for Kserve. | Headless | Enum: [Headless Headed] <br /> |
| `nim` _[NimSpec](#nimspec)_ | Configures and enables NVIDIA NIM integration |  |  |


#### KserveCommonStatus



KserveCommonStatus defines the shared observed state of Kserve



_Appears in:_
- [DSCKserveStatus](#dsckservestatus)
- [KserveStatus](#kservestatus)

| Field | Description | Default | Validation |
| --- | --- | --- | --- |
| `defaultDeploymentMode` _string_ | DefaultDeploymentMode is the value of the defaultDeploymentMode field<br />as read from the "deploy" JSON in the inferenceservice-config ConfigMap |  |  |
| `serverlessMode` _[ManagementState](#managementstate)_ |  |  |  |
| `releases` _[ComponentRelease](#componentrelease) array_ |  |  |  |


#### KserveList



KserveList contains a list of Kserve





| Field | Description | Default | Validation |
| --- | --- | --- | --- |
| `apiVersion` _string_ | `components.platform.opendatahub.io/v1alpha1` | | |
| `kind` _string_ | `KserveList` | | |
| `kind` _string_ | Kind is a string value representing the REST resource this object represents.<br />Servers may infer this from the endpoint the client submits requests to.<br />Cannot be updated.<br />In CamelCase.<br />More info: https://git.k8s.io/community/contributors/devel/sig-architecture/api-conventions.md#types-kinds |  |  |
| `apiVersion` _string_ | APIVersion defines the versioned schema of this representation of an object.<br />Servers should convert recognized schemas to the latest internal value, and<br />may reject unrecognized values.<br />More info: https://git.k8s.io/community/contributors/devel/sig-architecture/api-conventions.md#resources |  |  |
| `metadata` _[ListMeta](https://kubernetes.io/docs/reference/generated/kubernetes-api/v1.25/#listmeta-v1-meta)_ | Refer to Kubernetes API documentation for fields of `metadata`. |  |  |
| `items` _[Kserve](#kserve) array_ |  |  |  |


#### KserveSpec



KserveSpec defines the desired state of Kserve



_Appears in:_
- [Kserve](#kserve)

| Field | Description | Default | Validation |
| --- | --- | --- | --- |
| `devFlags` _[DevFlags](#devflags)_ | Add developer fields |  |  |
| `serving` _[ServingSpec](#servingspec)_ | Serving configures the KNative-Serving stack used for model serving. A Service<br />Mesh (Istio) is prerequisite, since it is used as networking layer. |  |  |
| `defaultDeploymentMode` _[DefaultDeploymentMode](#defaultdeploymentmode)_ | Configures the default deployment mode for Kserve. This can be set to 'Serverless' or 'RawDeployment'.<br />The value specified in this field will be used to set the default deployment mode in the 'inferenceservice-config' configmap for Kserve.<br />This field is optional. If no default deployment mode is specified, Kserve will use Serverless mode. |  | Enum: [Serverless RawDeployment] <br /> |
| `rawDeploymentServiceConfig` _[RawServiceConfig](#rawserviceconfig)_ | Configures the type of service that is created for InferenceServices using RawDeployment.<br />The values for RawDeploymentServiceConfig can be "Headless" (default value) or "Headed".<br />Headless: to set "ServiceClusterIPNone = true" in the 'inferenceservice-config' configmap for Kserve.<br />Headed: to set "ServiceClusterIPNone = false" in the 'inferenceservice-config' configmap for Kserve. | Headless | Enum: [Headless Headed] <br /> |
| `nim` _[NimSpec](#nimspec)_ | Configures and enables NVIDIA NIM integration |  |  |


#### KserveStatus



KserveStatus defines the observed state of Kserve



_Appears in:_
- [Kserve](#kserve)

| Field | Description | Default | Validation |
| --- | --- | --- | --- |
| `phase` _string_ |  |  |  |
| `observedGeneration` _integer_ | The generation observed by the resource controller. |  |  |
| `conditions` _[Condition](#condition) array_ |  |  |  |
| `defaultDeploymentMode` _string_ | DefaultDeploymentMode is the value of the defaultDeploymentMode field<br />as read from the "deploy" JSON in the inferenceservice-config ConfigMap |  |  |
| `serverlessMode` _[ManagementState](#managementstate)_ |  |  |  |
| `releases` _[ComponentRelease](#componentrelease) array_ |  |  |  |


#### Kueue



Kueue is the Schema for the kueues API



_Appears in:_
- [KueueList](#kueuelist)

| Field | Description | Default | Validation |
| --- | --- | --- | --- |
| `apiVersion` _string_ | `components.platform.opendatahub.io/v1alpha1` | | |
| `kind` _string_ | `Kueue` | | |
| `kind` _string_ | Kind is a string value representing the REST resource this object represents.<br />Servers may infer this from the endpoint the client submits requests to.<br />Cannot be updated.<br />In CamelCase.<br />More info: https://git.k8s.io/community/contributors/devel/sig-architecture/api-conventions.md#types-kinds |  |  |
| `apiVersion` _string_ | APIVersion defines the versioned schema of this representation of an object.<br />Servers should convert recognized schemas to the latest internal value, and<br />may reject unrecognized values.<br />More info: https://git.k8s.io/community/contributors/devel/sig-architecture/api-conventions.md#resources |  |  |
| `metadata` _[ObjectMeta](https://kubernetes.io/docs/reference/generated/kubernetes-api/v1.25/#objectmeta-v1-meta)_ | Refer to Kubernetes API documentation for fields of `metadata`. |  |  |
| `spec` _[KueueSpec](#kueuespec)_ |  |  |  |
| `status` _[KueueStatus](#kueuestatus)_ |  |  |  |


#### KueueCommonSpec







_Appears in:_
- [DSCKueue](#dsckueue)
- [KueueSpec](#kueuespec)

| Field | Description | Default | Validation |
| --- | --- | --- | --- |
| `devFlags` _[DevFlags](#devflags)_ | Add developer fields |  |  |


#### KueueCommonStatus



KueueCommonStatus defines the shared observed state of Kueue



_Appears in:_
- [DSCKueueStatus](#dsckueuestatus)
- [KueueStatus](#kueuestatus)

| Field | Description | Default | Validation |
| --- | --- | --- | --- |
| `releases` _[ComponentRelease](#componentrelease) array_ |  |  |  |


#### KueueList



KueueList contains a list of Kueue





| Field | Description | Default | Validation |
| --- | --- | --- | --- |
| `apiVersion` _string_ | `components.platform.opendatahub.io/v1alpha1` | | |
| `kind` _string_ | `KueueList` | | |
| `kind` _string_ | Kind is a string value representing the REST resource this object represents.<br />Servers may infer this from the endpoint the client submits requests to.<br />Cannot be updated.<br />In CamelCase.<br />More info: https://git.k8s.io/community/contributors/devel/sig-architecture/api-conventions.md#types-kinds |  |  |
| `apiVersion` _string_ | APIVersion defines the versioned schema of this representation of an object.<br />Servers should convert recognized schemas to the latest internal value, and<br />may reject unrecognized values.<br />More info: https://git.k8s.io/community/contributors/devel/sig-architecture/api-conventions.md#resources |  |  |
| `metadata` _[ListMeta](https://kubernetes.io/docs/reference/generated/kubernetes-api/v1.25/#listmeta-v1-meta)_ | Refer to Kubernetes API documentation for fields of `metadata`. |  |  |
| `items` _[Kueue](#kueue) array_ |  |  |  |


#### KueueSpec



KueueSpec defines the desired state of Kueue



_Appears in:_
- [Kueue](#kueue)

| Field | Description | Default | Validation |
| --- | --- | --- | --- |
| `devFlags` _[DevFlags](#devflags)_ | Add developer fields |  |  |


#### KueueStatus



KueueStatus defines the observed state of Kueue



_Appears in:_
- [Kueue](#kueue)

| Field | Description | Default | Validation |
| --- | --- | --- | --- |
| `phase` _string_ |  |  |  |
| `observedGeneration` _integer_ | The generation observed by the resource controller. |  |  |
| `conditions` _[Condition](#condition) array_ |  |  |  |
| `releases` _[ComponentRelease](#componentrelease) array_ |  |  |  |


#### ModelController



ModelController is the Schema for the modelcontroller API, it is a shared component between kserve and modelmeshserving



_Appears in:_
- [ModelControllerList](#modelcontrollerlist)

| Field | Description | Default | Validation |
| --- | --- | --- | --- |
| `apiVersion` _string_ | `components.platform.opendatahub.io/v1alpha1` | | |
| `kind` _string_ | `ModelController` | | |
| `kind` _string_ | Kind is a string value representing the REST resource this object represents.<br />Servers may infer this from the endpoint the client submits requests to.<br />Cannot be updated.<br />In CamelCase.<br />More info: https://git.k8s.io/community/contributors/devel/sig-architecture/api-conventions.md#types-kinds |  |  |
| `apiVersion` _string_ | APIVersion defines the versioned schema of this representation of an object.<br />Servers should convert recognized schemas to the latest internal value, and<br />may reject unrecognized values.<br />More info: https://git.k8s.io/community/contributors/devel/sig-architecture/api-conventions.md#resources |  |  |
| `metadata` _[ObjectMeta](https://kubernetes.io/docs/reference/generated/kubernetes-api/v1.25/#objectmeta-v1-meta)_ | Refer to Kubernetes API documentation for fields of `metadata`. |  |  |
| `spec` _[ModelControllerSpec](#modelcontrollerspec)_ |  |  |  |
| `status` _[ModelControllerStatus](#modelcontrollerstatus)_ |  |  |  |


#### ModelControllerKerveSpec



a mini version of the DSCKserve only keep devflags and management spec



_Appears in:_
- [ModelControllerSpec](#modelcontrollerspec)

| Field | Description | Default | Validation |
| --- | --- | --- | --- |
| `managementState` _[ManagementState](#managementstate)_ |  |  |  |
| `nim` _[NimSpec](#nimspec)_ |  |  |  |
| `devFlags` _[DevFlags](#devflags)_ | Add developer fields |  |  |


#### ModelControllerList



ModelControllerList contains a list of ModelController





| Field | Description | Default | Validation |
| --- | --- | --- | --- |
| `apiVersion` _string_ | `components.platform.opendatahub.io/v1alpha1` | | |
| `kind` _string_ | `ModelControllerList` | | |
| `kind` _string_ | Kind is a string value representing the REST resource this object represents.<br />Servers may infer this from the endpoint the client submits requests to.<br />Cannot be updated.<br />In CamelCase.<br />More info: https://git.k8s.io/community/contributors/devel/sig-architecture/api-conventions.md#types-kinds |  |  |
| `apiVersion` _string_ | APIVersion defines the versioned schema of this representation of an object.<br />Servers should convert recognized schemas to the latest internal value, and<br />may reject unrecognized values.<br />More info: https://git.k8s.io/community/contributors/devel/sig-architecture/api-conventions.md#resources |  |  |
| `metadata` _[ListMeta](https://kubernetes.io/docs/reference/generated/kubernetes-api/v1.25/#listmeta-v1-meta)_ | Refer to Kubernetes API documentation for fields of `metadata`. |  |  |
| `items` _[ModelController](#modelcontroller) array_ |  |  |  |


#### ModelControllerMMSpec



a mini version of the DSCModelMeshServing only keep devflags and management spec



_Appears in:_
- [ModelControllerSpec](#modelcontrollerspec)

| Field | Description | Default | Validation |
| --- | --- | --- | --- |
| `managementState` _[ManagementState](#managementstate)_ |  |  |  |
| `devFlags` _[DevFlags](#devflags)_ | Add developer fields |  |  |


#### ModelControllerMRSpec







_Appears in:_
- [ModelControllerSpec](#modelcontrollerspec)

| Field | Description | Default | Validation |
| --- | --- | --- | --- |
| `managementState` _[ManagementState](#managementstate)_ |  |  |  |


#### ModelControllerSpec



ModelControllerSpec defines the desired state of ModelController



_Appears in:_
- [ModelController](#modelcontroller)

| Field | Description | Default | Validation |
| --- | --- | --- | --- |
| `kserve` _[ModelControllerKerveSpec](#modelcontrollerkervespec)_ | ModelMeshServing DSCModelMeshServing `json:"modelMeshServing,omitempty"` |  |  |
| `modelMeshServing` _[ModelControllerMMSpec](#modelcontrollermmspec)_ |  |  |  |
| `modelRegistry` _[ModelControllerMRSpec](#modelcontrollermrspec)_ |  |  |  |


#### ModelControllerStatus



ModelControllerStatus defines the observed state of ModelController



_Appears in:_
- [ModelController](#modelcontroller)

| Field | Description | Default | Validation |
| --- | --- | --- | --- |
| `phase` _string_ |  |  |  |
| `observedGeneration` _integer_ | The generation observed by the resource controller. |  |  |
| `conditions` _[Condition](#condition) array_ |  |  |  |


#### ModelMeshServing



ModelMeshServing is the Schema for the modelmeshservings API



_Appears in:_
- [ModelMeshServingList](#modelmeshservinglist)

| Field | Description | Default | Validation |
| --- | --- | --- | --- |
| `apiVersion` _string_ | `components.platform.opendatahub.io/v1alpha1` | | |
| `kind` _string_ | `ModelMeshServing` | | |
| `kind` _string_ | Kind is a string value representing the REST resource this object represents.<br />Servers may infer this from the endpoint the client submits requests to.<br />Cannot be updated.<br />In CamelCase.<br />More info: https://git.k8s.io/community/contributors/devel/sig-architecture/api-conventions.md#types-kinds |  |  |
| `apiVersion` _string_ | APIVersion defines the versioned schema of this representation of an object.<br />Servers should convert recognized schemas to the latest internal value, and<br />may reject unrecognized values.<br />More info: https://git.k8s.io/community/contributors/devel/sig-architecture/api-conventions.md#resources |  |  |
| `metadata` _[ObjectMeta](https://kubernetes.io/docs/reference/generated/kubernetes-api/v1.25/#objectmeta-v1-meta)_ | Refer to Kubernetes API documentation for fields of `metadata`. |  |  |
| `spec` _[ModelMeshServingSpec](#modelmeshservingspec)_ |  |  |  |
| `status` _[ModelMeshServingStatus](#modelmeshservingstatus)_ |  |  |  |


#### ModelMeshServingCommonSpec







_Appears in:_
- [DSCModelMeshServing](#dscmodelmeshserving)
- [ModelMeshServingSpec](#modelmeshservingspec)

| Field | Description | Default | Validation |
| --- | --- | --- | --- |
| `devFlags` _[DevFlags](#devflags)_ | Add developer fields |  |  |


#### ModelMeshServingCommonStatus



ModelMeshServingCommonStatus defines the shared observed state of ModelMeshServing



_Appears in:_
- [DSCModelMeshServingStatus](#dscmodelmeshservingstatus)
- [ModelMeshServingStatus](#modelmeshservingstatus)

| Field | Description | Default | Validation |
| --- | --- | --- | --- |
| `releases` _[ComponentRelease](#componentrelease) array_ |  |  |  |


#### ModelMeshServingList



ModelMeshServingList contains a list of ModelMeshServing





>>>>>>> de46f015
| Field | Description | Default | Validation |
| --- | --- | --- | --- |
| `apiVersion` _string_ | `components.platform.opendatahub.io/v1alpha1` | | |
| `kind` _string_ | `ModelMeshServingList` | | |
| `kind` _string_ | Kind is a string value representing the REST resource this object represents.<br />Servers may infer this from the endpoint the client submits requests to.<br />Cannot be updated.<br />In CamelCase.<br />More info: https://git.k8s.io/community/contributors/devel/sig-architecture/api-conventions.md#types-kinds |  |  |
| `apiVersion` _string_ | APIVersion defines the versioned schema of this representation of an object.<br />Servers should convert recognized schemas to the latest internal value, and<br />may reject unrecognized values.<br />More info: https://git.k8s.io/community/contributors/devel/sig-architecture/api-conventions.md#resources |  |  |
| `metadata` _[ListMeta](https://kubernetes.io/docs/reference/generated/kubernetes-api/v1.25/#listmeta-v1-meta)_ | Refer to Kubernetes API documentation for fields of `metadata`. |  |  |
| `items` _[ModelMeshServing](#modelmeshserving) array_ |  |  |  |
<<<<<<< HEAD


#### ModelMeshServingSpec



ModelMeshServingSpec defines the desired state of ModelMeshServing



_Appears in:_
- [ModelMeshServing](#modelmeshserving)

| Field | Description | Default | Validation |
| --- | --- | --- | --- |
| `devFlags` _[DevFlags](#devflags)_ | Add developer fields |  |  |


#### ModelMeshServingStatus



ModelMeshServingStatus defines the observed state of ModelMeshServing
=======


#### ModelMeshServingSpec



ModelMeshServingSpec defines the desired state of ModelMeshServing



_Appears in:_
- [ModelMeshServing](#modelmeshserving)

| Field | Description | Default | Validation |
| --- | --- | --- | --- |
| `devFlags` _[DevFlags](#devflags)_ | Add developer fields |  |  |


#### ModelMeshServingStatus



ModelMeshServingStatus defines the observed state of ModelMeshServing



_Appears in:_
- [ModelMeshServing](#modelmeshserving)

| Field | Description | Default | Validation |
| --- | --- | --- | --- |
| `phase` _string_ |  |  |  |
| `observedGeneration` _integer_ | The generation observed by the resource controller. |  |  |
| `conditions` _[Condition](#condition) array_ |  |  |  |
| `releases` _[ComponentRelease](#componentrelease) array_ |  |  |  |


#### ModelRegistry



ModelRegistry is the Schema for the modelregistries API



_Appears in:_
- [ModelRegistryList](#modelregistrylist)

| Field | Description | Default | Validation |
| --- | --- | --- | --- |
| `apiVersion` _string_ | `components.platform.opendatahub.io/v1alpha1` | | |
| `kind` _string_ | `ModelRegistry` | | |
| `kind` _string_ | Kind is a string value representing the REST resource this object represents.<br />Servers may infer this from the endpoint the client submits requests to.<br />Cannot be updated.<br />In CamelCase.<br />More info: https://git.k8s.io/community/contributors/devel/sig-architecture/api-conventions.md#types-kinds |  |  |
| `apiVersion` _string_ | APIVersion defines the versioned schema of this representation of an object.<br />Servers should convert recognized schemas to the latest internal value, and<br />may reject unrecognized values.<br />More info: https://git.k8s.io/community/contributors/devel/sig-architecture/api-conventions.md#resources |  |  |
| `metadata` _[ObjectMeta](https://kubernetes.io/docs/reference/generated/kubernetes-api/v1.25/#objectmeta-v1-meta)_ | Refer to Kubernetes API documentation for fields of `metadata`. |  |  |
| `spec` _[ModelRegistrySpec](#modelregistryspec)_ |  |  |  |
| `status` _[ModelRegistryStatus](#modelregistrystatus)_ |  |  |  |


#### ModelRegistryCommonSpec



ModelRegistryCommonSpec spec defines the shared desired state of ModelRegistry



_Appears in:_
- [DSCModelRegistry](#dscmodelregistry)
- [ModelRegistrySpec](#modelregistryspec)

| Field | Description | Default | Validation |
| --- | --- | --- | --- |
| `devFlags` _[DevFlags](#devflags)_ | Add developer fields |  |  |
| `registriesNamespace` _string_ | Namespace for model registries to be installed, configurable only once when model registry is enabled, defaults to "odh-model-registries" | odh-model-registries | MaxLength: 63 <br />Pattern: `^([a-z0-9]([-a-z0-9]*[a-z0-9])?)?$` <br /> |


#### ModelRegistryCommonStatus



ModelRegistryCommonStatus defines the shared observed state of ModelRegistry



_Appears in:_
- [DSCModelRegistryStatus](#dscmodelregistrystatus)
- [ModelRegistryStatus](#modelregistrystatus)

| Field | Description | Default | Validation |
| --- | --- | --- | --- |
| `registriesNamespace` _string_ |  |  |  |
| `releases` _[ComponentRelease](#componentrelease) array_ |  |  |  |


#### ModelRegistryList



ModelRegistryList contains a list of ModelRegistry





| Field | Description | Default | Validation |
| --- | --- | --- | --- |
| `apiVersion` _string_ | `components.platform.opendatahub.io/v1alpha1` | | |
| `kind` _string_ | `ModelRegistryList` | | |
| `kind` _string_ | Kind is a string value representing the REST resource this object represents.<br />Servers may infer this from the endpoint the client submits requests to.<br />Cannot be updated.<br />In CamelCase.<br />More info: https://git.k8s.io/community/contributors/devel/sig-architecture/api-conventions.md#types-kinds |  |  |
| `apiVersion` _string_ | APIVersion defines the versioned schema of this representation of an object.<br />Servers should convert recognized schemas to the latest internal value, and<br />may reject unrecognized values.<br />More info: https://git.k8s.io/community/contributors/devel/sig-architecture/api-conventions.md#resources |  |  |
| `metadata` _[ListMeta](https://kubernetes.io/docs/reference/generated/kubernetes-api/v1.25/#listmeta-v1-meta)_ | Refer to Kubernetes API documentation for fields of `metadata`. |  |  |
| `items` _[ModelRegistry](#modelregistry) array_ |  |  |  |


#### ModelRegistrySpec



ModelRegistrySpec defines the desired state of ModelRegistry



_Appears in:_
- [ModelRegistry](#modelregistry)

| Field | Description | Default | Validation |
| --- | --- | --- | --- |
| `devFlags` _[DevFlags](#devflags)_ | Add developer fields |  |  |
| `registriesNamespace` _string_ | Namespace for model registries to be installed, configurable only once when model registry is enabled, defaults to "odh-model-registries" | odh-model-registries | MaxLength: 63 <br />Pattern: `^([a-z0-9]([-a-z0-9]*[a-z0-9])?)?$` <br /> |


#### ModelRegistryStatus



ModelRegistryStatus defines the observed state of ModelRegistry



_Appears in:_
- [ModelRegistry](#modelregistry)

| Field | Description | Default | Validation |
| --- | --- | --- | --- |
| `phase` _string_ |  |  |  |
| `observedGeneration` _integer_ | The generation observed by the resource controller. |  |  |
| `conditions` _[Condition](#condition) array_ |  |  |  |
| `registriesNamespace` _string_ |  |  |  |
| `releases` _[ComponentRelease](#componentrelease) array_ |  |  |  |


#### NimSpec



nimSpec enables NVIDIA NIM integration



_Appears in:_
- [DSCKserve](#dsckserve)
- [KserveCommonSpec](#kservecommonspec)
- [KserveSpec](#kservespec)
- [ModelControllerKerveSpec](#modelcontrollerkervespec)

| Field | Description | Default | Validation |
| --- | --- | --- | --- |
| `managementState` _[ManagementState](#managementstate)_ |  | Managed | Enum: [Managed Removed] <br /> |


#### RawServiceConfig

_Underlying type:_ _string_



_Validation:_
- Enum: [Headless Headed]

_Appears in:_
- [DSCKserve](#dsckserve)
- [KserveCommonSpec](#kservecommonspec)
- [KserveSpec](#kservespec)

| Field | Description |
| --- | --- |
| `Headless` |  |
| `Headed` |  |


#### Ray



Ray is the Schema for the rays API



_Appears in:_
- [RayList](#raylist)

| Field | Description | Default | Validation |
| --- | --- | --- | --- |
| `apiVersion` _string_ | `components.platform.opendatahub.io/v1alpha1` | | |
| `kind` _string_ | `Ray` | | |
| `kind` _string_ | Kind is a string value representing the REST resource this object represents.<br />Servers may infer this from the endpoint the client submits requests to.<br />Cannot be updated.<br />In CamelCase.<br />More info: https://git.k8s.io/community/contributors/devel/sig-architecture/api-conventions.md#types-kinds |  |  |
| `apiVersion` _string_ | APIVersion defines the versioned schema of this representation of an object.<br />Servers should convert recognized schemas to the latest internal value, and<br />may reject unrecognized values.<br />More info: https://git.k8s.io/community/contributors/devel/sig-architecture/api-conventions.md#resources |  |  |
| `metadata` _[ObjectMeta](https://kubernetes.io/docs/reference/generated/kubernetes-api/v1.25/#objectmeta-v1-meta)_ | Refer to Kubernetes API documentation for fields of `metadata`. |  |  |
| `spec` _[RaySpec](#rayspec)_ |  |  |  |
| `status` _[RayStatus](#raystatus)_ |  |  |  |


#### RayCommonSpec







_Appears in:_
- [DSCRay](#dscray)
- [RaySpec](#rayspec)

| Field | Description | Default | Validation |
| --- | --- | --- | --- |
| `devFlags` _[DevFlags](#devflags)_ | Add developer fields |  |  |


#### RayCommonStatus



RayCommonStatus defines the shared observed state of Ray



_Appears in:_
- [DSCRayStatus](#dscraystatus)
- [RayStatus](#raystatus)

| Field | Description | Default | Validation |
| --- | --- | --- | --- |
| `releases` _[ComponentRelease](#componentrelease) array_ |  |  |  |


#### RayList



RayList contains a list of Ray





| Field | Description | Default | Validation |
| --- | --- | --- | --- |
| `apiVersion` _string_ | `components.platform.opendatahub.io/v1alpha1` | | |
| `kind` _string_ | `RayList` | | |
| `kind` _string_ | Kind is a string value representing the REST resource this object represents.<br />Servers may infer this from the endpoint the client submits requests to.<br />Cannot be updated.<br />In CamelCase.<br />More info: https://git.k8s.io/community/contributors/devel/sig-architecture/api-conventions.md#types-kinds |  |  |
| `apiVersion` _string_ | APIVersion defines the versioned schema of this representation of an object.<br />Servers should convert recognized schemas to the latest internal value, and<br />may reject unrecognized values.<br />More info: https://git.k8s.io/community/contributors/devel/sig-architecture/api-conventions.md#resources |  |  |
| `metadata` _[ListMeta](https://kubernetes.io/docs/reference/generated/kubernetes-api/v1.25/#listmeta-v1-meta)_ | Refer to Kubernetes API documentation for fields of `metadata`. |  |  |
| `items` _[Ray](#ray) array_ |  |  |  |


#### RaySpec



RaySpec defines the desired state of Ray



_Appears in:_
- [Ray](#ray)

| Field | Description | Default | Validation |
| --- | --- | --- | --- |
| `devFlags` _[DevFlags](#devflags)_ | Add developer fields |  |  |


#### RayStatus



RayStatus defines the observed state of Ray



_Appears in:_
- [Ray](#ray)

| Field | Description | Default | Validation |
| --- | --- | --- | --- |
| `phase` _string_ |  |  |  |
| `observedGeneration` _integer_ | The generation observed by the resource controller. |  |  |
| `conditions` _[Condition](#condition) array_ |  |  |  |
| `releases` _[ComponentRelease](#componentrelease) array_ |  |  |  |


#### TrainingOperator



TrainingOperator is the Schema for the trainingoperators API



_Appears in:_
- [TrainingOperatorList](#trainingoperatorlist)

| Field | Description | Default | Validation |
| --- | --- | --- | --- |
| `apiVersion` _string_ | `components.platform.opendatahub.io/v1alpha1` | | |
| `kind` _string_ | `TrainingOperator` | | |
| `kind` _string_ | Kind is a string value representing the REST resource this object represents.<br />Servers may infer this from the endpoint the client submits requests to.<br />Cannot be updated.<br />In CamelCase.<br />More info: https://git.k8s.io/community/contributors/devel/sig-architecture/api-conventions.md#types-kinds |  |  |
| `apiVersion` _string_ | APIVersion defines the versioned schema of this representation of an object.<br />Servers should convert recognized schemas to the latest internal value, and<br />may reject unrecognized values.<br />More info: https://git.k8s.io/community/contributors/devel/sig-architecture/api-conventions.md#resources |  |  |
| `metadata` _[ObjectMeta](https://kubernetes.io/docs/reference/generated/kubernetes-api/v1.25/#objectmeta-v1-meta)_ | Refer to Kubernetes API documentation for fields of `metadata`. |  |  |
| `spec` _[TrainingOperatorSpec](#trainingoperatorspec)_ |  |  |  |
| `status` _[TrainingOperatorStatus](#trainingoperatorstatus)_ |  |  |  |


#### TrainingOperatorCommonSpec







_Appears in:_
- [DSCTrainingOperator](#dsctrainingoperator)
- [TrainingOperatorSpec](#trainingoperatorspec)

| Field | Description | Default | Validation |
| --- | --- | --- | --- |
| `devFlags` _[DevFlags](#devflags)_ | Add developer fields |  |  |


#### TrainingOperatorCommonStatus



TrainingOperatorCommonStatus defines the shared observed state of TrainingOperator



_Appears in:_
- [DSCTrainingOperatorStatus](#dsctrainingoperatorstatus)
- [TrainingOperatorStatus](#trainingoperatorstatus)

| Field | Description | Default | Validation |
| --- | --- | --- | --- |
| `releases` _[ComponentRelease](#componentrelease) array_ |  |  |  |


#### TrainingOperatorList



TrainingOperatorList contains a list of TrainingOperator





| Field | Description | Default | Validation |
| --- | --- | --- | --- |
| `apiVersion` _string_ | `components.platform.opendatahub.io/v1alpha1` | | |
| `kind` _string_ | `TrainingOperatorList` | | |
| `kind` _string_ | Kind is a string value representing the REST resource this object represents.<br />Servers may infer this from the endpoint the client submits requests to.<br />Cannot be updated.<br />In CamelCase.<br />More info: https://git.k8s.io/community/contributors/devel/sig-architecture/api-conventions.md#types-kinds |  |  |
| `apiVersion` _string_ | APIVersion defines the versioned schema of this representation of an object.<br />Servers should convert recognized schemas to the latest internal value, and<br />may reject unrecognized values.<br />More info: https://git.k8s.io/community/contributors/devel/sig-architecture/api-conventions.md#resources |  |  |
| `metadata` _[ListMeta](https://kubernetes.io/docs/reference/generated/kubernetes-api/v1.25/#listmeta-v1-meta)_ | Refer to Kubernetes API documentation for fields of `metadata`. |  |  |
| `items` _[TrainingOperator](#trainingoperator) array_ |  |  |  |


#### TrainingOperatorSpec



TrainingOperatorSpec defines the desired state of TrainingOperator
>>>>>>> de46f015



_Appears in:_
<<<<<<< HEAD
- [ModelMeshServing](#modelmeshserving)

| Field | Description | Default | Validation |
| --- | --- | --- | --- |
| `phase` _string_ |  |  |  |
| `observedGeneration` _integer_ | The generation observed by the resource controller. |  |  |
| `conditions` _[Condition](#condition) array_ |  |  |  |
| `releases` _[ComponentRelease](#componentrelease) array_ |  |  |  |


#### ModelRegistry



ModelRegistry is the Schema for the modelregistries API



_Appears in:_
- [ModelRegistryList](#modelregistrylist)

| Field | Description | Default | Validation |
| --- | --- | --- | --- |
| `apiVersion` _string_ | `components.platform.opendatahub.io/v1alpha1` | | |
| `kind` _string_ | `ModelRegistry` | | |
| `kind` _string_ | Kind is a string value representing the REST resource this object represents.<br />Servers may infer this from the endpoint the client submits requests to.<br />Cannot be updated.<br />In CamelCase.<br />More info: https://git.k8s.io/community/contributors/devel/sig-architecture/api-conventions.md#types-kinds |  |  |
| `apiVersion` _string_ | APIVersion defines the versioned schema of this representation of an object.<br />Servers should convert recognized schemas to the latest internal value, and<br />may reject unrecognized values.<br />More info: https://git.k8s.io/community/contributors/devel/sig-architecture/api-conventions.md#resources |  |  |
| `metadata` _[ObjectMeta](https://kubernetes.io/docs/reference/generated/kubernetes-api/v1.25/#objectmeta-v1-meta)_ | Refer to Kubernetes API documentation for fields of `metadata`. |  |  |
| `spec` _[ModelRegistrySpec](#modelregistryspec)_ |  |  |  |
| `status` _[ModelRegistryStatus](#modelregistrystatus)_ |  |  |  |


#### ModelRegistryCommonSpec



ModelRegistryCommonSpec spec defines the shared desired state of ModelRegistry



_Appears in:_
- [DSCModelRegistry](#dscmodelregistry)
- [ModelRegistrySpec](#modelregistryspec)

| Field | Description | Default | Validation |
| --- | --- | --- | --- |
| `devFlags` _[DevFlags](#devflags)_ | Add developer fields |  |  |
| `registriesNamespace` _string_ | Namespace for model registries to be installed, configurable only once when model registry is enabled, defaults to "rhoai-model-registries" | rhoai-model-registries | MaxLength: 63 <br />Pattern: `^([a-z0-9]([-a-z0-9]*[a-z0-9])?)?$` <br /> |


#### ModelRegistryCommonStatus



ModelRegistryCommonStatus defines the shared observed state of ModelRegistry



_Appears in:_
- [DSCModelRegistryStatus](#dscmodelregistrystatus)
- [ModelRegistryStatus](#modelregistrystatus)

| Field | Description | Default | Validation |
| --- | --- | --- | --- |
| `registriesNamespace` _string_ |  |  |  |
| `releases` _[ComponentRelease](#componentrelease) array_ |  |  |  |


#### ModelRegistryList



ModelRegistryList contains a list of ModelRegistry





| Field | Description | Default | Validation |
| --- | --- | --- | --- |
| `apiVersion` _string_ | `components.platform.opendatahub.io/v1alpha1` | | |
| `kind` _string_ | `ModelRegistryList` | | |
| `kind` _string_ | Kind is a string value representing the REST resource this object represents.<br />Servers may infer this from the endpoint the client submits requests to.<br />Cannot be updated.<br />In CamelCase.<br />More info: https://git.k8s.io/community/contributors/devel/sig-architecture/api-conventions.md#types-kinds |  |  |
| `apiVersion` _string_ | APIVersion defines the versioned schema of this representation of an object.<br />Servers should convert recognized schemas to the latest internal value, and<br />may reject unrecognized values.<br />More info: https://git.k8s.io/community/contributors/devel/sig-architecture/api-conventions.md#resources |  |  |
| `metadata` _[ListMeta](https://kubernetes.io/docs/reference/generated/kubernetes-api/v1.25/#listmeta-v1-meta)_ | Refer to Kubernetes API documentation for fields of `metadata`. |  |  |
| `items` _[ModelRegistry](#modelregistry) array_ |  |  |  |


#### ModelRegistrySpec



ModelRegistrySpec defines the desired state of ModelRegistry



_Appears in:_
- [ModelRegistry](#modelregistry)

| Field | Description | Default | Validation |
| --- | --- | --- | --- |
| `devFlags` _[DevFlags](#devflags)_ | Add developer fields |  |  |
| `registriesNamespace` _string_ | Namespace for model registries to be installed, configurable only once when model registry is enabled, defaults to "rhoai-model-registries" | rhoai-model-registries | MaxLength: 63 <br />Pattern: `^([a-z0-9]([-a-z0-9]*[a-z0-9])?)?$` <br /> |


#### ModelRegistryStatus



ModelRegistryStatus defines the observed state of ModelRegistry



_Appears in:_
- [ModelRegistry](#modelregistry)

| Field | Description | Default | Validation |
| --- | --- | --- | --- |
| `phase` _string_ |  |  |  |
| `observedGeneration` _integer_ | The generation observed by the resource controller. |  |  |
| `conditions` _[Condition](#condition) array_ |  |  |  |
| `registriesNamespace` _string_ |  |  |  |
| `releases` _[ComponentRelease](#componentrelease) array_ |  |  |  |


#### NimSpec



nimSpec enables NVIDIA NIM integration



_Appears in:_
- [DSCKserve](#dsckserve)
- [KserveCommonSpec](#kservecommonspec)
- [KserveSpec](#kservespec)
- [ModelControllerKerveSpec](#modelcontrollerkervespec)

| Field | Description | Default | Validation |
| --- | --- | --- | --- |
| `managementState` _[ManagementState](#managementstate)_ |  | Managed | Enum: [Managed Removed] <br /> |


#### RawServiceConfig

_Underlying type:_ _string_



_Validation:_
- Pattern: `^(Headless|Headed)$`

_Appears in:_
- [DSCKserve](#dsckserve)
- [KserveCommonSpec](#kservecommonspec)
- [KserveSpec](#kservespec)

| Field | Description |
| --- | --- |
| `Headless` |  |
| `Headed` |  |


#### Ray



Ray is the Schema for the rays API



_Appears in:_
- [RayList](#raylist)

| Field | Description | Default | Validation |
| --- | --- | --- | --- |
| `apiVersion` _string_ | `components.platform.opendatahub.io/v1alpha1` | | |
| `kind` _string_ | `Ray` | | |
| `kind` _string_ | Kind is a string value representing the REST resource this object represents.<br />Servers may infer this from the endpoint the client submits requests to.<br />Cannot be updated.<br />In CamelCase.<br />More info: https://git.k8s.io/community/contributors/devel/sig-architecture/api-conventions.md#types-kinds |  |  |
| `apiVersion` _string_ | APIVersion defines the versioned schema of this representation of an object.<br />Servers should convert recognized schemas to the latest internal value, and<br />may reject unrecognized values.<br />More info: https://git.k8s.io/community/contributors/devel/sig-architecture/api-conventions.md#resources |  |  |
| `metadata` _[ObjectMeta](https://kubernetes.io/docs/reference/generated/kubernetes-api/v1.25/#objectmeta-v1-meta)_ | Refer to Kubernetes API documentation for fields of `metadata`. |  |  |
| `spec` _[RaySpec](#rayspec)_ |  |  |  |
| `status` _[RayStatus](#raystatus)_ |  |  |  |


#### RayCommonSpec







_Appears in:_
- [DSCRay](#dscray)
- [RaySpec](#rayspec)

| Field | Description | Default | Validation |
| --- | --- | --- | --- |
| `devFlags` _[DevFlags](#devflags)_ | Add developer fields |  |  |


#### RayCommonStatus



RayCommonStatus defines the shared observed state of Ray



_Appears in:_
- [DSCRayStatus](#dscraystatus)
- [RayStatus](#raystatus)

| Field | Description | Default | Validation |
| --- | --- | --- | --- |
| `releases` _[ComponentRelease](#componentrelease) array_ |  |  |  |


#### RayList



RayList contains a list of Ray





| Field | Description | Default | Validation |
| --- | --- | --- | --- |
| `apiVersion` _string_ | `components.platform.opendatahub.io/v1alpha1` | | |
| `kind` _string_ | `RayList` | | |
| `kind` _string_ | Kind is a string value representing the REST resource this object represents.<br />Servers may infer this from the endpoint the client submits requests to.<br />Cannot be updated.<br />In CamelCase.<br />More info: https://git.k8s.io/community/contributors/devel/sig-architecture/api-conventions.md#types-kinds |  |  |
| `apiVersion` _string_ | APIVersion defines the versioned schema of this representation of an object.<br />Servers should convert recognized schemas to the latest internal value, and<br />may reject unrecognized values.<br />More info: https://git.k8s.io/community/contributors/devel/sig-architecture/api-conventions.md#resources |  |  |
| `metadata` _[ListMeta](https://kubernetes.io/docs/reference/generated/kubernetes-api/v1.25/#listmeta-v1-meta)_ | Refer to Kubernetes API documentation for fields of `metadata`. |  |  |
| `items` _[Ray](#ray) array_ |  |  |  |


#### RaySpec



RaySpec defines the desired state of Ray



_Appears in:_
- [Ray](#ray)
=======
- [TrainingOperator](#trainingoperator)
>>>>>>> de46f015

| Field | Description | Default | Validation |
| --- | --- | --- | --- |
| `devFlags` _[DevFlags](#devflags)_ | Add developer fields |  |  |


<<<<<<< HEAD
#### RayStatus



RayStatus defines the observed state of Ray



_Appears in:_
- [Ray](#ray)

| Field | Description | Default | Validation |
| --- | --- | --- | --- |
| `phase` _string_ |  |  |  |
| `observedGeneration` _integer_ | The generation observed by the resource controller. |  |  |
| `conditions` _[Condition](#condition) array_ |  |  |  |
| `releases` _[ComponentRelease](#componentrelease) array_ |  |  |  |


#### TrainingOperator



TrainingOperator is the Schema for the trainingoperators API



_Appears in:_
- [TrainingOperatorList](#trainingoperatorlist)

| Field | Description | Default | Validation |
| --- | --- | --- | --- |
| `apiVersion` _string_ | `components.platform.opendatahub.io/v1alpha1` | | |
| `kind` _string_ | `TrainingOperator` | | |
| `kind` _string_ | Kind is a string value representing the REST resource this object represents.<br />Servers may infer this from the endpoint the client submits requests to.<br />Cannot be updated.<br />In CamelCase.<br />More info: https://git.k8s.io/community/contributors/devel/sig-architecture/api-conventions.md#types-kinds |  |  |
| `apiVersion` _string_ | APIVersion defines the versioned schema of this representation of an object.<br />Servers should convert recognized schemas to the latest internal value, and<br />may reject unrecognized values.<br />More info: https://git.k8s.io/community/contributors/devel/sig-architecture/api-conventions.md#resources |  |  |
| `metadata` _[ObjectMeta](https://kubernetes.io/docs/reference/generated/kubernetes-api/v1.25/#objectmeta-v1-meta)_ | Refer to Kubernetes API documentation for fields of `metadata`. |  |  |
| `spec` _[TrainingOperatorSpec](#trainingoperatorspec)_ |  |  |  |
| `status` _[TrainingOperatorStatus](#trainingoperatorstatus)_ |  |  |  |


#### TrainingOperatorCommonSpec







_Appears in:_
- [DSCTrainingOperator](#dsctrainingoperator)
- [TrainingOperatorSpec](#trainingoperatorspec)

| Field | Description | Default | Validation |
| --- | --- | --- | --- |
| `devFlags` _[DevFlags](#devflags)_ | Add developer fields |  |  |


#### TrainingOperatorCommonStatus



TrainingOperatorCommonStatus defines the shared observed state of TrainingOperator



_Appears in:_
- [DSCTrainingOperatorStatus](#dsctrainingoperatorstatus)
- [TrainingOperatorStatus](#trainingoperatorstatus)

| Field | Description | Default | Validation |
| --- | --- | --- | --- |
| `releases` _[ComponentRelease](#componentrelease) array_ |  |  |  |


#### TrainingOperatorList

=======
#### TrainingOperatorStatus
>>>>>>> de46f015


TrainingOperatorList contains a list of TrainingOperator

<<<<<<< HEAD




| Field | Description | Default | Validation |
| --- | --- | --- | --- |
| `apiVersion` _string_ | `components.platform.opendatahub.io/v1alpha1` | | |
| `kind` _string_ | `TrainingOperatorList` | | |
| `kind` _string_ | Kind is a string value representing the REST resource this object represents.<br />Servers may infer this from the endpoint the client submits requests to.<br />Cannot be updated.<br />In CamelCase.<br />More info: https://git.k8s.io/community/contributors/devel/sig-architecture/api-conventions.md#types-kinds |  |  |
| `apiVersion` _string_ | APIVersion defines the versioned schema of this representation of an object.<br />Servers should convert recognized schemas to the latest internal value, and<br />may reject unrecognized values.<br />More info: https://git.k8s.io/community/contributors/devel/sig-architecture/api-conventions.md#resources |  |  |
| `metadata` _[ListMeta](https://kubernetes.io/docs/reference/generated/kubernetes-api/v1.25/#listmeta-v1-meta)_ | Refer to Kubernetes API documentation for fields of `metadata`. |  |  |
| `items` _[TrainingOperator](#trainingoperator) array_ |  |  |  |


#### TrainingOperatorSpec



TrainingOperatorSpec defines the desired state of TrainingOperator
=======
TrainingOperatorStatus defines the observed state of TrainingOperator



_Appears in:_
- [TrainingOperator](#trainingoperator)

| Field | Description | Default | Validation |
| --- | --- | --- | --- |
| `phase` _string_ |  |  |  |
| `observedGeneration` _integer_ | The generation observed by the resource controller. |  |  |
| `conditions` _[Condition](#condition) array_ |  |  |  |
| `releases` _[ComponentRelease](#componentrelease) array_ |  |  |  |


#### TrustyAI



TrustyAI is the Schema for the trustyais API
>>>>>>> de46f015



_Appears in:_
<<<<<<< HEAD
- [TrainingOperator](#trainingoperator)

| Field | Description | Default | Validation |
| --- | --- | --- | --- |
| `devFlags` _[DevFlags](#devflags)_ | Add developer fields |  |  |


#### TrainingOperatorStatus


=======
- [TrustyAIList](#trustyailist)

| Field | Description | Default | Validation |
| --- | --- | --- | --- |
| `apiVersion` _string_ | `components.platform.opendatahub.io/v1alpha1` | | |
| `kind` _string_ | `TrustyAI` | | |
| `kind` _string_ | Kind is a string value representing the REST resource this object represents.<br />Servers may infer this from the endpoint the client submits requests to.<br />Cannot be updated.<br />In CamelCase.<br />More info: https://git.k8s.io/community/contributors/devel/sig-architecture/api-conventions.md#types-kinds |  |  |
| `apiVersion` _string_ | APIVersion defines the versioned schema of this representation of an object.<br />Servers should convert recognized schemas to the latest internal value, and<br />may reject unrecognized values.<br />More info: https://git.k8s.io/community/contributors/devel/sig-architecture/api-conventions.md#resources |  |  |
| `metadata` _[ObjectMeta](https://kubernetes.io/docs/reference/generated/kubernetes-api/v1.25/#objectmeta-v1-meta)_ | Refer to Kubernetes API documentation for fields of `metadata`. |  |  |
| `spec` _[TrustyAISpec](#trustyaispec)_ |  |  |  |
| `status` _[TrustyAIStatus](#trustyaistatus)_ |  |  |  |
>>>>>>> de46f015

TrainingOperatorStatus defines the observed state of TrainingOperator

#### TrustyAICommonSpec


_Appears in:_
- [TrainingOperator](#trainingoperator)

| Field | Description | Default | Validation |
| --- | --- | --- | --- |
| `phase` _string_ |  |  |  |
| `observedGeneration` _integer_ | The generation observed by the resource controller. |  |  |
| `conditions` _[Condition](#condition) array_ |  |  |  |
| `releases` _[ComponentRelease](#componentrelease) array_ |  |  |  |


#### TrustyAI


<<<<<<< HEAD

TrustyAI is the Schema for the trustyais API



_Appears in:_
- [TrustyAIList](#trustyailist)

| Field | Description | Default | Validation |
| --- | --- | --- | --- |
| `apiVersion` _string_ | `components.platform.opendatahub.io/v1alpha1` | | |
| `kind` _string_ | `TrustyAI` | | |
| `kind` _string_ | Kind is a string value representing the REST resource this object represents.<br />Servers may infer this from the endpoint the client submits requests to.<br />Cannot be updated.<br />In CamelCase.<br />More info: https://git.k8s.io/community/contributors/devel/sig-architecture/api-conventions.md#types-kinds |  |  |
| `apiVersion` _string_ | APIVersion defines the versioned schema of this representation of an object.<br />Servers should convert recognized schemas to the latest internal value, and<br />may reject unrecognized values.<br />More info: https://git.k8s.io/community/contributors/devel/sig-architecture/api-conventions.md#resources |  |  |
| `metadata` _[ObjectMeta](https://kubernetes.io/docs/reference/generated/kubernetes-api/v1.25/#objectmeta-v1-meta)_ | Refer to Kubernetes API documentation for fields of `metadata`. |  |  |
| `spec` _[TrustyAISpec](#trustyaispec)_ |  |  |  |
| `status` _[TrustyAIStatus](#trustyaistatus)_ |  |  |  |

=======
_Appears in:_
- [DSCTrustyAI](#dsctrustyai)
- [TrustyAISpec](#trustyaispec)

| Field | Description | Default | Validation |
| --- | --- | --- | --- |
| `devFlags` _[DevFlags](#devflags)_ | Add developer fields |  |  |
>>>>>>> de46f015

#### TrustyAICommonSpec

<<<<<<< HEAD



=======
#### TrustyAICommonStatus



TrustyAICommonStatus defines the shared observed state of TrustyAI
>>>>>>> de46f015



_Appears in:_
<<<<<<< HEAD
- [DSCTrustyAI](#dsctrustyai)
- [TrustyAISpec](#trustyaispec)

| Field | Description | Default | Validation |
| --- | --- | --- | --- |
| `devFlags` _[DevFlags](#devflags)_ | Add developer fields |  |  |

=======
- [DSCTrustyAIStatus](#dsctrustyaistatus)
- [TrustyAIStatus](#trustyaistatus)

| Field | Description | Default | Validation |
| --- | --- | --- | --- |
| `releases` _[ComponentRelease](#componentrelease) array_ |  |  |  |
>>>>>>> de46f015

#### TrustyAICommonStatus

<<<<<<< HEAD
=======
#### TrustyAIList
>>>>>>> de46f015


TrustyAICommonStatus defines the shared observed state of TrustyAI

<<<<<<< HEAD


_Appears in:_
- [DSCTrustyAIStatus](#dsctrustyaistatus)
- [TrustyAIStatus](#trustyaistatus)

| Field | Description | Default | Validation |
| --- | --- | --- | --- |
| `releases` _[ComponentRelease](#componentrelease) array_ |  |  |  |
=======
TrustyAIList contains a list of TrustyAI
>>>>>>> de46f015


#### TrustyAIList



<<<<<<< HEAD
TrustyAIList contains a list of TrustyAI





| Field | Description | Default | Validation |
| --- | --- | --- | --- |
| `apiVersion` _string_ | `components.platform.opendatahub.io/v1alpha1` | | |
| `kind` _string_ | `TrustyAIList` | | |
| `kind` _string_ | Kind is a string value representing the REST resource this object represents.<br />Servers may infer this from the endpoint the client submits requests to.<br />Cannot be updated.<br />In CamelCase.<br />More info: https://git.k8s.io/community/contributors/devel/sig-architecture/api-conventions.md#types-kinds |  |  |
| `apiVersion` _string_ | APIVersion defines the versioned schema of this representation of an object.<br />Servers should convert recognized schemas to the latest internal value, and<br />may reject unrecognized values.<br />More info: https://git.k8s.io/community/contributors/devel/sig-architecture/api-conventions.md#resources |  |  |
| `metadata` _[ListMeta](https://kubernetes.io/docs/reference/generated/kubernetes-api/v1.25/#listmeta-v1-meta)_ | Refer to Kubernetes API documentation for fields of `metadata`. |  |  |
| `items` _[TrustyAI](#trustyai) array_ |  |  |  |
=======
| Field | Description | Default | Validation |
| --- | --- | --- | --- |
| `apiVersion` _string_ | `components.platform.opendatahub.io/v1alpha1` | | |
| `kind` _string_ | `TrustyAIList` | | |
| `kind` _string_ | Kind is a string value representing the REST resource this object represents.<br />Servers may infer this from the endpoint the client submits requests to.<br />Cannot be updated.<br />In CamelCase.<br />More info: https://git.k8s.io/community/contributors/devel/sig-architecture/api-conventions.md#types-kinds |  |  |
| `apiVersion` _string_ | APIVersion defines the versioned schema of this representation of an object.<br />Servers should convert recognized schemas to the latest internal value, and<br />may reject unrecognized values.<br />More info: https://git.k8s.io/community/contributors/devel/sig-architecture/api-conventions.md#resources |  |  |
| `metadata` _[ListMeta](https://kubernetes.io/docs/reference/generated/kubernetes-api/v1.25/#listmeta-v1-meta)_ | Refer to Kubernetes API documentation for fields of `metadata`. |  |  |
| `items` _[TrustyAI](#trustyai) array_ |  |  |  |


#### TrustyAISpec



TrustyAISpec defines the desired state of TrustyAI
>>>>>>> de46f015


#### TrustyAISpec

<<<<<<< HEAD

=======
_Appears in:_
- [TrustyAI](#trustyai)

| Field | Description | Default | Validation |
| --- | --- | --- | --- |
| `devFlags` _[DevFlags](#devflags)_ | Add developer fields |  |  |
>>>>>>> de46f015

TrustyAISpec defines the desired state of TrustyAI

#### TrustyAIStatus


_Appears in:_
- [TrustyAI](#trustyai)

<<<<<<< HEAD
| Field | Description | Default | Validation |
| --- | --- | --- | --- |
| `devFlags` _[DevFlags](#devflags)_ | Add developer fields |  |  |


#### TrustyAIStatus
=======
TrustyAIStatus defines the observed state of TrustyAI


>>>>>>> de46f015

_Appears in:_
- [TrustyAI](#trustyai)

| Field | Description | Default | Validation |
| --- | --- | --- | --- |
| `phase` _string_ |  |  |  |
| `observedGeneration` _integer_ | The generation observed by the resource controller. |  |  |
| `conditions` _[Condition](#condition) array_ |  |  |  |
| `releases` _[ComponentRelease](#componentrelease) array_ |  |  |  |

<<<<<<< HEAD
TrustyAIStatus defines the observed state of TrustyAI
=======
>>>>>>> de46f015

#### Workbenches


<<<<<<< HEAD
_Appears in:_
- [TrustyAI](#trustyai)

| Field | Description | Default | Validation |
| --- | --- | --- | --- |
| `phase` _string_ |  |  |  |
| `observedGeneration` _integer_ | The generation observed by the resource controller. |  |  |
| `conditions` _[Condition](#condition) array_ |  |  |  |
| `releases` _[ComponentRelease](#componentrelease) array_ |  |  |  |
=======

Workbenches is the Schema for the workbenches API
>>>>>>> de46f015


#### Workbenches

<<<<<<< HEAD

=======
_Appears in:_
- [WorkbenchesList](#workbencheslist)

| Field | Description | Default | Validation |
| --- | --- | --- | --- |
| `apiVersion` _string_ | `components.platform.opendatahub.io/v1alpha1` | | |
| `kind` _string_ | `Workbenches` | | |
| `kind` _string_ | Kind is a string value representing the REST resource this object represents.<br />Servers may infer this from the endpoint the client submits requests to.<br />Cannot be updated.<br />In CamelCase.<br />More info: https://git.k8s.io/community/contributors/devel/sig-architecture/api-conventions.md#types-kinds |  |  |
| `apiVersion` _string_ | APIVersion defines the versioned schema of this representation of an object.<br />Servers should convert recognized schemas to the latest internal value, and<br />may reject unrecognized values.<br />More info: https://git.k8s.io/community/contributors/devel/sig-architecture/api-conventions.md#resources |  |  |
| `metadata` _[ObjectMeta](https://kubernetes.io/docs/reference/generated/kubernetes-api/v1.25/#objectmeta-v1-meta)_ | Refer to Kubernetes API documentation for fields of `metadata`. |  |  |
| `spec` _[WorkbenchesSpec](#workbenchesspec)_ |  |  |  |
| `status` _[WorkbenchesStatus](#workbenchesstatus)_ |  |  |  |
>>>>>>> de46f015

Workbenches is the Schema for the workbenches API

#### WorkbenchesCommonSpec


_Appears in:_
- [WorkbenchesList](#workbencheslist)

| Field | Description | Default | Validation |
| --- | --- | --- | --- |
| `apiVersion` _string_ | `components.platform.opendatahub.io/v1alpha1` | | |
| `kind` _string_ | `Workbenches` | | |
| `kind` _string_ | Kind is a string value representing the REST resource this object represents.<br />Servers may infer this from the endpoint the client submits requests to.<br />Cannot be updated.<br />In CamelCase.<br />More info: https://git.k8s.io/community/contributors/devel/sig-architecture/api-conventions.md#types-kinds |  |  |
| `apiVersion` _string_ | APIVersion defines the versioned schema of this representation of an object.<br />Servers should convert recognized schemas to the latest internal value, and<br />may reject unrecognized values.<br />More info: https://git.k8s.io/community/contributors/devel/sig-architecture/api-conventions.md#resources |  |  |
| `metadata` _[ObjectMeta](https://kubernetes.io/docs/reference/generated/kubernetes-api/v1.25/#objectmeta-v1-meta)_ | Refer to Kubernetes API documentation for fields of `metadata`. |  |  |
| `spec` _[WorkbenchesSpec](#workbenchesspec)_ |  |  |  |
| `status` _[WorkbenchesStatus](#workbenchesstatus)_ |  |  |  |


#### WorkbenchesCommonSpec


<<<<<<< HEAD

=======
_Appears in:_
- [DSCWorkbenches](#dscworkbenches)
- [WorkbenchesSpec](#workbenchesspec)

| Field | Description | Default | Validation |
| --- | --- | --- | --- |
| `devFlags` _[DevFlags](#devflags)_ | Add developer fields |  |  |
| `workbenchNamespace` _string_ | Namespace for workbenches to be installed, configurable only once when workbenches are enabled, defaults to "rhods-notebooks" | rhods-notebooks | MaxLength: 63 <br />Pattern: `^([a-z0-9]([-a-z0-9]*[a-z0-9])?)?$` <br /> |
>>>>>>> de46f015


#### WorkbenchesCommonStatus


<<<<<<< HEAD
_Appears in:_
- [DSCWorkbenches](#dscworkbenches)
- [WorkbenchesSpec](#workbenchesspec)

| Field | Description | Default | Validation |
| --- | --- | --- | --- |
| `devFlags` _[DevFlags](#devflags)_ | Add developer fields |  |  |
| `workbenchNamespace` _string_ | Namespace for workbenches to be installed, configurable only once when workbenches are enabled, defaults to "rhods-notebooks" | rhods-notebooks | MaxLength: 63 <br />Pattern: `^([a-z0-9]([-a-z0-9]*[a-z0-9])?)?$` <br /> |


#### WorkbenchesCommonStatus
=======

WorkbenchesCommonStatus defines the shared observed state of Workbenches


>>>>>>> de46f015

_Appears in:_
- [DSCWorkbenchesStatus](#dscworkbenchesstatus)
- [WorkbenchesStatus](#workbenchesstatus)

| Field | Description | Default | Validation |
| --- | --- | --- | --- |
| `releases` _[ComponentRelease](#componentrelease) array_ |  |  |  |
| `workbenchNamespace` _string_ |  |  |  |

<<<<<<< HEAD
WorkbenchesCommonStatus defines the shared observed state of Workbenches
=======
>>>>>>> de46f015

#### WorkbenchesList


<<<<<<< HEAD
_Appears in:_
- [DSCWorkbenchesStatus](#dscworkbenchesstatus)
- [WorkbenchesStatus](#workbenchesstatus)

| Field | Description | Default | Validation |
| --- | --- | --- | --- |
| `releases` _[ComponentRelease](#componentrelease) array_ |  |  |  |
| `workbenchNamespace` _string_ |  |  |  |
=======

WorkbenchesList contains a list of Workbenches
>>>>>>> de46f015


#### WorkbenchesList



<<<<<<< HEAD
WorkbenchesList contains a list of Workbenches





| Field | Description | Default | Validation |
| --- | --- | --- | --- |
| `apiVersion` _string_ | `components.platform.opendatahub.io/v1alpha1` | | |
| `kind` _string_ | `WorkbenchesList` | | |
| `kind` _string_ | Kind is a string value representing the REST resource this object represents.<br />Servers may infer this from the endpoint the client submits requests to.<br />Cannot be updated.<br />In CamelCase.<br />More info: https://git.k8s.io/community/contributors/devel/sig-architecture/api-conventions.md#types-kinds |  |  |
| `apiVersion` _string_ | APIVersion defines the versioned schema of this representation of an object.<br />Servers should convert recognized schemas to the latest internal value, and<br />may reject unrecognized values.<br />More info: https://git.k8s.io/community/contributors/devel/sig-architecture/api-conventions.md#resources |  |  |
| `metadata` _[ListMeta](https://kubernetes.io/docs/reference/generated/kubernetes-api/v1.25/#listmeta-v1-meta)_ | Refer to Kubernetes API documentation for fields of `metadata`. |  |  |
| `items` _[Workbenches](#workbenches) array_ |  |  |  |
=======
| Field | Description | Default | Validation |
| --- | --- | --- | --- |
| `apiVersion` _string_ | `components.platform.opendatahub.io/v1alpha1` | | |
| `kind` _string_ | `WorkbenchesList` | | |
| `kind` _string_ | Kind is a string value representing the REST resource this object represents.<br />Servers may infer this from the endpoint the client submits requests to.<br />Cannot be updated.<br />In CamelCase.<br />More info: https://git.k8s.io/community/contributors/devel/sig-architecture/api-conventions.md#types-kinds |  |  |
| `apiVersion` _string_ | APIVersion defines the versioned schema of this representation of an object.<br />Servers should convert recognized schemas to the latest internal value, and<br />may reject unrecognized values.<br />More info: https://git.k8s.io/community/contributors/devel/sig-architecture/api-conventions.md#resources |  |  |
| `metadata` _[ListMeta](https://kubernetes.io/docs/reference/generated/kubernetes-api/v1.25/#listmeta-v1-meta)_ | Refer to Kubernetes API documentation for fields of `metadata`. |  |  |
| `items` _[Workbenches](#workbenches) array_ |  |  |  |


#### WorkbenchesSpec



WorkbenchesSpec defines the desired state of Workbenches
>>>>>>> de46f015


#### WorkbenchesSpec

<<<<<<< HEAD

=======
_Appears in:_
- [Workbenches](#workbenches)

| Field | Description | Default | Validation |
| --- | --- | --- | --- |
| `devFlags` _[DevFlags](#devflags)_ | Add developer fields |  |  |
| `workbenchNamespace` _string_ | Namespace for workbenches to be installed, configurable only once when workbenches are enabled, defaults to "rhods-notebooks" | rhods-notebooks | MaxLength: 63 <br />Pattern: `^([a-z0-9]([-a-z0-9]*[a-z0-9])?)?$` <br /> |
>>>>>>> de46f015

WorkbenchesSpec defines the desired state of Workbenches

#### WorkbenchesStatus


<<<<<<< HEAD
_Appears in:_
- [Workbenches](#workbenches)

| Field | Description | Default | Validation |
| --- | --- | --- | --- |
| `devFlags` _[DevFlags](#devflags)_ | Add developer fields |  |  |
| `workbenchNamespace` _string_ | Namespace for workbenches to be installed, configurable only once when workbenches are enabled, defaults to "rhods-notebooks" | rhods-notebooks | MaxLength: 63 <br />Pattern: `^([a-z0-9]([-a-z0-9]*[a-z0-9])?)?$` <br /> |


#### WorkbenchesStatus
=======

WorkbenchesStatus defines the observed state of Workbenches


>>>>>>> de46f015

_Appears in:_
- [Workbenches](#workbenches)

| Field | Description | Default | Validation |
| --- | --- | --- | --- |
| `phase` _string_ |  |  |  |
| `observedGeneration` _integer_ | The generation observed by the resource controller. |  |  |
| `conditions` _[Condition](#condition) array_ |  |  |  |
| `releases` _[ComponentRelease](#componentrelease) array_ |  |  |  |
| `workbenchNamespace` _string_ |  |  |  |

<<<<<<< HEAD
WorkbenchesStatus defines the observed state of Workbenches



_Appears in:_
- [Workbenches](#workbenches)

| Field | Description | Default | Validation |
| --- | --- | --- | --- |
| `phase` _string_ |  |  |  |
| `observedGeneration` _integer_ | The generation observed by the resource controller. |  |  |
| `conditions` _[Condition](#condition) array_ |  |  |  |
| `releases` _[ComponentRelease](#componentrelease) array_ |  |  |  |
| `workbenchNamespace` _string_ |  |  |  |



## datasciencecluster.opendatahub.io/components




=======


## datasciencecluster.opendatahub.io/components




>>>>>>> de46f015



## datasciencecluster.opendatahub.io/v1


### Resource Types
- [DataScienceCluster](#datasciencecluster)



#### AuthSpec







_Appears in:_
- [ServiceMeshSpec](#servicemeshspec)

| Field | Description | Default | Validation |
| --- | --- | --- | --- |
| `namespace` _string_ | Namespace where it is deployed. If not provided, the default is to<br />use '-auth-provider' suffix on the ApplicationsNamespace of the DSCI. |  | MaxLength: 63 <br />Pattern: `^([a-z0-9]([-a-z0-9]*[a-z0-9])?)?$` <br /> |
| `audiences` _string_ | Audiences is a list of the identifiers that the resource server presented<br />with the token identifies as. Audience-aware token authenticators will verify<br />that the token was intended for at least one of the audiences in this list.<br />If no audiences are provided, the audience will default to the audience of the<br />Kubernetes apiserver (kubernetes.default.svc). | [https://kubernetes.default.svc] |  |


#### CertType

_Underlying type:_ _string_





_Appears in:_
- [CertificateSpec](#certificatespec)

| Field | Description |
| --- | --- |
| `SelfSigned` |  |
| `Provided` |  |
| `OpenshiftDefaultIngress` |  |


#### CertificateSpec



CertificateSpec represents the specification of the certificate securing communications of
an Istio Gateway.



_Appears in:_
- [GatewaySpec](#gatewayspec)

| Field | Description | Default | Validation |
| --- | --- | --- | --- |
| `secretName` _string_ | SecretName specifies the name of the Kubernetes Secret resource that contains a<br />TLS certificate secure HTTP communications for the KNative network. |  |  |
| `type` _[CertType](#certtype)_ | Type specifies if the TLS certificate should be generated automatically, or if the certificate<br />is provided by the user. Allowed values are:<br />* SelfSigned: A certificate is going to be generated using an own private key.<br />* Provided: Pre-existence of the TLS Secret (see SecretName) with a valid certificate is assumed.<br />* OpenshiftDefaultIngress: Default ingress certificate configured for OpenShift | OpenshiftDefaultIngress | Enum: [SelfSigned Provided OpenshiftDefaultIngress] <br /> |


#### Components







_Appears in:_
- [DataScienceClusterSpec](#datascienceclusterspec)

| Field | Description | Default | Validation |
| --- | --- | --- | --- |
| `dashboard` _[DSCDashboard](#dscdashboard)_ | Dashboard component configuration. |  |  |
| `workbenches` _[DSCWorkbenches](#dscworkbenches)_ | Workbenches component configuration. |  |  |
| `modelmeshserving` _[DSCModelMeshServing](#dscmodelmeshserving)_ | ModelMeshServing component configuration. |  |  |
| `datasciencepipelines` _[DSCDataSciencePipelines](#dscdatasciencepipelines)_ | DataSciencePipeline component configuration.<br />Requires OpenShift Pipelines Operator to be installed before enable component |  |  |
| `kserve` _[DSCKserve](#dsckserve)_ | Kserve component configuration.<br />Requires OpenShift Serverless and OpenShift Service Mesh Operators to be installed before enable component<br />Does not support enabled ModelMeshServing at the same time |  |  |
| `kueue` _[DSCKueue](#dsckueue)_ | Kueue component configuration. |  |  |
| `codeflare` _[DSCCodeFlare](#dsccodeflare)_ | CodeFlare component configuration.<br />If CodeFlare Operator has been installed in the cluster, it should be uninstalled first before enabling component. |  |  |
| `ray` _[DSCRay](#dscray)_ | Ray component configuration. |  |  |
| `trustyai` _[DSCTrustyAI](#dsctrustyai)_ | TrustyAI component configuration. |  |  |
| `modelregistry` _[DSCModelRegistry](#dscmodelregistry)_ | ModelRegistry component configuration. |  |  |
| `trainingoperator` _[DSCTrainingOperator](#dsctrainingoperator)_ | Training Operator component configuration. |  |  |
| `feastoperator` _[DSCFeastOperator](#dscfeastoperator)_ | Feast Operator component configuration. |  |  |


#### ComponentsStatus



ComponentsStatus defines the custom status of DataScienceCluster components.



_Appears in:_
- [DataScienceClusterStatus](#datascienceclusterstatus)

| Field | Description | Default | Validation |
| --- | --- | --- | --- |
| `dashboard` _[DSCDashboardStatus](#dscdashboardstatus)_ | Dashboard component status. |  |  |
| `workbenches` _[DSCWorkbenchesStatus](#dscworkbenchesstatus)_ | Workbenches component status. |  |  |
| `modelmeshserving` _[DSCModelMeshServingStatus](#dscmodelmeshservingstatus)_ | ModelMeshServing component status. |  |  |
| `datasciencepipelines` _[DSCDataSciencePipelinesStatus](#dscdatasciencepipelinesstatus)_ | DataSciencePipeline component status. |  |  |
| `kserve` _[DSCKserveStatus](#dsckservestatus)_ | Kserve component status. |  |  |
| `kueue` _[DSCKueueStatus](#dsckueuestatus)_ | Kueue component status. |  |  |
| `codeflare` _[DSCCodeFlareStatus](#dsccodeflarestatus)_ | CodeFlare component status. |  |  |
| `ray` _[DSCRayStatus](#dscraystatus)_ | Ray component status. |  |  |
| `trustyai` _[DSCTrustyAIStatus](#dsctrustyaistatus)_ | TrustyAI component status. |  |  |
| `modelregistry` _[DSCModelRegistryStatus](#dscmodelregistrystatus)_ | ModelRegistry component status. |  |  |
| `trainingoperator` _[DSCTrainingOperatorStatus](#dsctrainingoperatorstatus)_ | Training Operator component status. |  |  |
| `feastoperator` _[DSCFeastOperatorStatus](#dscfeastoperatorstatus)_ | Feast Operator component status. |  |  |


#### ControlPlaneSpec







_Appears in:_
- [ServiceMeshSpec](#servicemeshspec)

| Field | Description | Default | Validation |
| --- | --- | --- | --- |
| `name` _string_ | Name is a name Service Mesh Control Plane. Defaults to "data-science-smcp". | data-science-smcp |  |
| `namespace` _string_ | Namespace is a namespace where Service Mesh is deployed. Defaults to "istio-system". | istio-system | MaxLength: 63 <br />Pattern: `^([a-z0-9]([-a-z0-9]*[a-z0-9])?)?$` <br /> |
| `metricsCollection` _string_ | MetricsCollection specifies if metrics from components on the Mesh namespace<br />should be collected. Setting the value to "Istio" will collect metrics from the<br />control plane and any proxies on the Mesh namespace (like gateway pods). Setting<br />to "None" will disable metrics collection. | Istio | Enum: [Istio None] <br /> |


#### DataScienceCluster



DataScienceCluster is the Schema for the datascienceclusters API.





| Field | Description | Default | Validation |
| --- | --- | --- | --- |
| `apiVersion` _string_ | `datasciencecluster.opendatahub.io/v1` | | |
| `kind` _string_ | `DataScienceCluster` | | |
| `kind` _string_ | Kind is a string value representing the REST resource this object represents.<br />Servers may infer this from the endpoint the client submits requests to.<br />Cannot be updated.<br />In CamelCase.<br />More info: https://git.k8s.io/community/contributors/devel/sig-architecture/api-conventions.md#types-kinds |  |  |
| `apiVersion` _string_ | APIVersion defines the versioned schema of this representation of an object.<br />Servers should convert recognized schemas to the latest internal value, and<br />may reject unrecognized values.<br />More info: https://git.k8s.io/community/contributors/devel/sig-architecture/api-conventions.md#resources |  |  |
| `metadata` _[ObjectMeta](https://kubernetes.io/docs/reference/generated/kubernetes-api/v1.25/#objectmeta-v1-meta)_ | Refer to Kubernetes API documentation for fields of `metadata`. |  |  |
| `spec` _[DataScienceClusterSpec](#datascienceclusterspec)_ |  |  |  |
| `status` _[DataScienceClusterStatus](#datascienceclusterstatus)_ |  |  |  |


#### DataScienceClusterSpec



DataScienceClusterSpec defines the desired state of the cluster.



_Appears in:_
- [DataScienceCluster](#datasciencecluster)

| Field | Description | Default | Validation |
| --- | --- | --- | --- |
| `components` _[Components](#components)_ | Override and fine tune specific component configurations. |  |  |


#### DataScienceClusterStatus



DataScienceClusterStatus defines the observed state of DataScienceCluster.



_Appears in:_
- [DataScienceCluster](#datasciencecluster)

| Field | Description | Default | Validation |
| --- | --- | --- | --- |
| `phase` _string_ |  |  |  |
| `observedGeneration` _integer_ | The generation observed by the resource controller. |  |  |
| `conditions` _[Condition](#condition) array_ |  |  |  |
| `relatedObjects` _[ObjectReference](https://kubernetes.io/docs/reference/generated/kubernetes-api/v1.25/#objectreference-v1-core) array_ | RelatedObjects is a list of objects created and maintained by this operator.<br />Object references will be added to this list after they have been created AND found in the cluster. |  |  |
| `errorMessage` _string_ |  |  |  |
| `installedComponents` _object (keys:string, values:boolean)_ | List of components with status if installed or not |  |  |
| `components` _[ComponentsStatus](#componentsstatus)_ | Expose component's specific status |  |  |
| `release` _[Release](#release)_ | Version and release type |  |  |


#### GatewaySpec



GatewaySpec represents the configuration of the Ingress Gateways.



_Appears in:_
- [ServingSpec](#servingspec)

| Field | Description | Default | Validation |
| --- | --- | --- | --- |
| `domain` _string_ | Domain specifies the host name for intercepting incoming requests.<br />Most likely, you will want to use a wildcard name, like *.example.com.<br />If not set, the domain of the OpenShift Ingress is used.<br />If you choose to generate a certificate, this is the domain used for the certificate request. |  |  |
| `certificate` _[CertificateSpec](#certificatespec)_ | Certificate specifies configuration of the TLS certificate securing communication<br />for the gateway. |  |  |


#### ServiceMeshSpec



ServiceMeshSpec configures Service Mesh.



_Appears in:_
- [DSCInitializationSpec](#dscinitializationspec)

| Field | Description | Default | Validation |
| --- | --- | --- | --- |
| `managementState` _[ManagementState](#managementstate)_ |  | Removed | Enum: [Managed Unmanaged Removed] <br /> |
| `controlPlane` _[ControlPlaneSpec](#controlplanespec)_ | ControlPlane holds configuration of Service Mesh used by Opendatahub. |  |  |
| `auth` _[AuthSpec](#authspec)_ | Auth holds configuration of authentication and authorization services<br />used by Service Mesh in Opendatahub. |  |  |


#### ServingSpec



ServingSpec specifies the configuration for the KNative Serving components and their
bindings with the Service Mesh.



_Appears in:_
- [DSCKserve](#dsckserve)
- [KserveCommonSpec](#kservecommonspec)
- [KserveSpec](#kservespec)

| Field | Description | Default | Validation |
| --- | --- | --- | --- |
| `managementState` _[ManagementState](#managementstate)_ |  | Managed | Enum: [Managed Unmanaged Removed] <br /> |
| `name` _string_ | Name specifies the name of the KNativeServing resource that is going to be<br />created to instruct the KNative Operator to deploy KNative serving components.<br />This resource is created in the "knative-serving" namespace. | knative-serving |  |
| `ingressGateway` _[GatewaySpec](#gatewayspec)_ | IngressGateway allows to customize some parameters for the Istio Ingress Gateway<br />that is bound to KNative-Serving. |  |  |



## dscinitialization.opendatahub.io/services







## dscinitialization.opendatahub.io/v1

Package v1 contains API Schema definitions for the dscinitialization v1 API group

### Resource Types
- [DSCInitialization](#dscinitialization)



#### DSCInitialization



DSCInitialization is the Schema for the dscinitializations API.





| Field | Description | Default | Validation |
| --- | --- | --- | --- |
| `apiVersion` _string_ | `dscinitialization.opendatahub.io/v1` | | |
| `kind` _string_ | `DSCInitialization` | | |
| `kind` _string_ | Kind is a string value representing the REST resource this object represents.<br />Servers may infer this from the endpoint the client submits requests to.<br />Cannot be updated.<br />In CamelCase.<br />More info: https://git.k8s.io/community/contributors/devel/sig-architecture/api-conventions.md#types-kinds |  |  |
| `apiVersion` _string_ | APIVersion defines the versioned schema of this representation of an object.<br />Servers should convert recognized schemas to the latest internal value, and<br />may reject unrecognized values.<br />More info: https://git.k8s.io/community/contributors/devel/sig-architecture/api-conventions.md#resources |  |  |
| `metadata` _[ObjectMeta](https://kubernetes.io/docs/reference/generated/kubernetes-api/v1.25/#objectmeta-v1-meta)_ | Refer to Kubernetes API documentation for fields of `metadata`. |  |  |
| `spec` _[DSCInitializationSpec](#dscinitializationspec)_ |  |  |  |
| `status` _[DSCInitializationStatus](#dscinitializationstatus)_ |  |  |  |


#### DSCInitializationSpec



DSCInitializationSpec defines the desired state of DSCInitialization.



_Appears in:_
- [DSCInitialization](#dscinitialization)

| Field | Description | Default | Validation |
| --- | --- | --- | --- |
<<<<<<< HEAD
| `applicationsNamespace` _string_ | Namespace for applications to be installed, non-configurable, default to "redhat-ods-applications" | redhat-ods-applications | MaxLength: 63 <br />Pattern: `^([a-z0-9]([-a-z0-9]*[a-z0-9])?)?$` <br /> |
=======
| `applicationsNamespace` _string_ | Namespace for applications to be installed, non-configurable, default to "opendatahub" | opendatahub | MaxLength: 63 <br />Pattern: `^([a-z0-9]([-a-z0-9]*[a-z0-9])?)?$` <br /> |
>>>>>>> de46f015
| `monitoring` _[DSCIMonitoring](#dscimonitoring)_ | Enable monitoring on specified namespace |  |  |
| `serviceMesh` _[ServiceMeshSpec](#servicemeshspec)_ | Configures Service Mesh as networking layer for Data Science Clusters components.<br />The Service Mesh is a mandatory prerequisite for single model serving (KServe) and<br />you should review this configuration if you are planning to use KServe.<br />For other components, it enhances user experience; e.g. it provides unified<br />authentication giving a Single Sign On experience. |  |  |
| `trustedCABundle` _[TrustedCABundleSpec](#trustedcabundlespec)_ | When set to `Managed`, adds odh-trusted-ca-bundle Configmap to all namespaces that includes<br />cluster-wide Trusted CA Bundle in .data["ca-bundle.crt"].<br />Additionally, this fields allows admins to add custom CA bundles to the configmap using the .CustomCABundle field. |  |  |
| `devFlags` _[DevFlags](#devflags)_ | Internal development useful field to test customizations.<br />This is not recommended to be used in production environment. |  |  |


#### DSCInitializationStatus



DSCInitializationStatus defines the observed state of DSCInitialization.



_Appears in:_
- [DSCInitialization](#dscinitialization)

| Field | Description | Default | Validation |
| --- | --- | --- | --- |
| `phase` _string_ | Phase describes the Phase of DSCInitializationStatus<br />This is used by OLM UI to provide status information to the user |  |  |
| `conditions` _Condition array_ | Conditions describes the state of the DSCInitializationStatus resource |  |  |
| `relatedObjects` _[ObjectReference](https://kubernetes.io/docs/reference/generated/kubernetes-api/v1.25/#objectreference-v1-core) array_ | RelatedObjects is a list of objects created and maintained by this operator.<br />Object references will be added to this list after they have been created AND found in the cluster |  |  |
| `errorMessage` _string_ |  |  |  |
| `release` _[Release](#release)_ | Version and release type |  |  |


#### DevFlags



DevFlags defines list of fields that can be used by developers to test customizations. This is not recommended
to be used in production environment.



_Appears in:_
- [DSCInitializationSpec](#dscinitializationspec)

| Field | Description | Default | Validation |
| --- | --- | --- | --- |
| `manifestsUri` _string_ | ## DEPRECATED ## : ManifestsUri set on DSCI is not maintained.<br />Custom manifests uri for odh-manifests |  |  |
| `logmode` _string_ | ## DEPRECATED ##: Ignored, use LogLevel instead | production | Enum: [devel development prod production default] <br /> |
| `logLevel` _string_ | Override Zap log level. Can be "debug", "info", "error" or a number (more verbose). |  |  |


#### TrustedCABundleSpec







_Appears in:_
- [DSCInitializationSpec](#dscinitializationspec)

| Field | Description | Default | Validation |
| --- | --- | --- | --- |
| `managementState` _[ManagementState](#managementstate)_ | managementState indicates whether and how the operator should manage customized CA bundle | Removed | Enum: [Managed Removed Unmanaged] <br /> |
| `customCABundle` _string_ | A custom CA bundle that will be available for  all  components in the<br />Data Science Cluster(DSC). This bundle will be stored in odh-trusted-ca-bundle<br />ConfigMap .data.odh-ca-bundle.crt . |  |  |



## services.platform.opendatahub.io/v1alpha1

Package v1 contains API Schema definitions for the services v1 API group

### Resource Types
- [Auth](#auth)
- [AuthList](#authlist)
- [Monitoring](#monitoring)
- [MonitoringList](#monitoringlist)



#### Auth



Auth is the Schema for the auths API



_Appears in:_
- [AuthList](#authlist)

| Field | Description | Default | Validation |
| --- | --- | --- | --- |
| `apiVersion` _string_ | `services.platform.opendatahub.io/v1alpha1` | | |
| `kind` _string_ | `Auth` | | |
| `kind` _string_ | Kind is a string value representing the REST resource this object represents.<br />Servers may infer this from the endpoint the client submits requests to.<br />Cannot be updated.<br />In CamelCase.<br />More info: https://git.k8s.io/community/contributors/devel/sig-architecture/api-conventions.md#types-kinds |  |  |
| `apiVersion` _string_ | APIVersion defines the versioned schema of this representation of an object.<br />Servers should convert recognized schemas to the latest internal value, and<br />may reject unrecognized values.<br />More info: https://git.k8s.io/community/contributors/devel/sig-architecture/api-conventions.md#resources |  |  |
| `metadata` _[ObjectMeta](https://kubernetes.io/docs/reference/generated/kubernetes-api/v1.25/#objectmeta-v1-meta)_ | Refer to Kubernetes API documentation for fields of `metadata`. |  |  |
| `spec` _[AuthSpec](#authspec)_ |  |  |  |
| `status` _[AuthStatus](#authstatus)_ |  |  |  |


#### AuthList



AuthList contains a list of Auth





| Field | Description | Default | Validation |
| --- | --- | --- | --- |
| `apiVersion` _string_ | `services.platform.opendatahub.io/v1alpha1` | | |
| `kind` _string_ | `AuthList` | | |
| `kind` _string_ | Kind is a string value representing the REST resource this object represents.<br />Servers may infer this from the endpoint the client submits requests to.<br />Cannot be updated.<br />In CamelCase.<br />More info: https://git.k8s.io/community/contributors/devel/sig-architecture/api-conventions.md#types-kinds |  |  |
| `apiVersion` _string_ | APIVersion defines the versioned schema of this representation of an object.<br />Servers should convert recognized schemas to the latest internal value, and<br />may reject unrecognized values.<br />More info: https://git.k8s.io/community/contributors/devel/sig-architecture/api-conventions.md#resources |  |  |
| `metadata` _[ListMeta](https://kubernetes.io/docs/reference/generated/kubernetes-api/v1.25/#listmeta-v1-meta)_ | Refer to Kubernetes API documentation for fields of `metadata`. |  |  |
| `items` _[Auth](#auth) array_ |  |  |  |


#### AuthSpec



AuthSpec defines the desired state of Auth



_Appears in:_
- [Auth](#auth)

| Field | Description | Default | Validation |
| --- | --- | --- | --- |
| `adminGroups` _string array_ |  |  |  |
| `allowedGroups` _string array_ |  |  |  |


#### AuthStatus



AuthStatus defines the observed state of Auth



_Appears in:_
- [Auth](#auth)

| Field | Description | Default | Validation |
| --- | --- | --- | --- |
| `phase` _string_ |  |  |  |
| `observedGeneration` _integer_ | The generation observed by the resource controller. |  |  |
| `conditions` _[Condition](#condition) array_ |  |  |  |


#### DSCIMonitoring







_Appears in:_
- [DSCInitializationSpec](#dscinitializationspec)

| Field | Description | Default | Validation |
| --- | --- | --- | --- |
| `managementState` _[ManagementState](#managementstate)_ | Set to one of the following values:<br /><br />- "Managed" : the operator is actively managing the component and trying to keep it active.<br />              It will only upgrade the component if it is safe to do so<br /><br />- "Removed" : the operator is actively managing the component and will not install it,<br />              or if it is installed, the operator will try to remove it |  | Enum: [Managed Removed] <br /> |
<<<<<<< HEAD
| `namespace` _string_ | monitoring spec exposed to DSCI api<br />Namespace for monitoring if it is enabled | redhat-ods-monitoring | MaxLength: 63 <br />Pattern: `^([a-z0-9]([-a-z0-9]*[a-z0-9])?)?$` <br /> |
=======
| `namespace` _string_ | monitoring spec exposed to DSCI api<br />Namespace for monitoring if it is enabled | opendatahub | MaxLength: 63 <br />Pattern: `^([a-z0-9]([-a-z0-9]*[a-z0-9])?)?$` <br /> |
>>>>>>> de46f015


#### Monitoring



Monitoring is the Schema for the monitorings API



_Appears in:_
- [MonitoringList](#monitoringlist)

| Field | Description | Default | Validation |
| --- | --- | --- | --- |
| `apiVersion` _string_ | `services.platform.opendatahub.io/v1alpha1` | | |
| `kind` _string_ | `Monitoring` | | |
| `kind` _string_ | Kind is a string value representing the REST resource this object represents.<br />Servers may infer this from the endpoint the client submits requests to.<br />Cannot be updated.<br />In CamelCase.<br />More info: https://git.k8s.io/community/contributors/devel/sig-architecture/api-conventions.md#types-kinds |  |  |
| `apiVersion` _string_ | APIVersion defines the versioned schema of this representation of an object.<br />Servers should convert recognized schemas to the latest internal value, and<br />may reject unrecognized values.<br />More info: https://git.k8s.io/community/contributors/devel/sig-architecture/api-conventions.md#resources |  |  |
| `metadata` _[ObjectMeta](https://kubernetes.io/docs/reference/generated/kubernetes-api/v1.25/#objectmeta-v1-meta)_ | Refer to Kubernetes API documentation for fields of `metadata`. |  |  |
| `spec` _[MonitoringSpec](#monitoringspec)_ |  |  |  |
| `status` _[MonitoringStatus](#monitoringstatus)_ |  |  |  |


#### MonitoringCommonSpec



MonitoringCommonSpec spec defines the shared desired state of Dashboard



_Appears in:_
- [DSCIMonitoring](#dscimonitoring)
- [MonitoringSpec](#monitoringspec)

| Field | Description | Default | Validation |
| --- | --- | --- | --- |
<<<<<<< HEAD
| `namespace` _string_ | monitoring spec exposed to DSCI api<br />Namespace for monitoring if it is enabled | redhat-ods-monitoring | MaxLength: 63 <br />Pattern: `^([a-z0-9]([-a-z0-9]*[a-z0-9])?)?$` <br /> |
=======
| `namespace` _string_ | monitoring spec exposed to DSCI api<br />Namespace for monitoring if it is enabled | opendatahub | MaxLength: 63 <br />Pattern: `^([a-z0-9]([-a-z0-9]*[a-z0-9])?)?$` <br /> |
>>>>>>> de46f015


#### MonitoringList



MonitoringList contains a list of Monitoring





| Field | Description | Default | Validation |
| --- | --- | --- | --- |
| `apiVersion` _string_ | `services.platform.opendatahub.io/v1alpha1` | | |
| `kind` _string_ | `MonitoringList` | | |
| `kind` _string_ | Kind is a string value representing the REST resource this object represents.<br />Servers may infer this from the endpoint the client submits requests to.<br />Cannot be updated.<br />In CamelCase.<br />More info: https://git.k8s.io/community/contributors/devel/sig-architecture/api-conventions.md#types-kinds |  |  |
| `apiVersion` _string_ | APIVersion defines the versioned schema of this representation of an object.<br />Servers should convert recognized schemas to the latest internal value, and<br />may reject unrecognized values.<br />More info: https://git.k8s.io/community/contributors/devel/sig-architecture/api-conventions.md#resources |  |  |
| `metadata` _[ListMeta](https://kubernetes.io/docs/reference/generated/kubernetes-api/v1.25/#listmeta-v1-meta)_ | Refer to Kubernetes API documentation for fields of `metadata`. |  |  |
| `items` _[Monitoring](#monitoring) array_ |  |  |  |


#### MonitoringSpec



MonitoringSpec defines the desired state of Monitoring



_Appears in:_
- [Monitoring](#monitoring)

| Field | Description | Default | Validation |
| --- | --- | --- | --- |
<<<<<<< HEAD
| `namespace` _string_ | monitoring spec exposed to DSCI api<br />Namespace for monitoring if it is enabled | redhat-ods-monitoring | MaxLength: 63 <br />Pattern: `^([a-z0-9]([-a-z0-9]*[a-z0-9])?)?$` <br /> |
=======
| `namespace` _string_ | monitoring spec exposed to DSCI api<br />Namespace for monitoring if it is enabled | opendatahub | MaxLength: 63 <br />Pattern: `^([a-z0-9]([-a-z0-9]*[a-z0-9])?)?$` <br /> |
>>>>>>> de46f015


#### MonitoringStatus



MonitoringStatus defines the observed state of Monitoring



_Appears in:_
- [Monitoring](#monitoring)

| Field | Description | Default | Validation |
| --- | --- | --- | --- |
| `phase` _string_ |  |  |  |
| `observedGeneration` _integer_ | The generation observed by the resource controller. |  |  |
| `conditions` _[Condition](#condition) array_ |  |  |  |
| `url` _string_ |  |  |  |

<|MERGE_RESOLUTION|>--- conflicted
+++ resolved
@@ -10,8 +10,6 @@
 ## components.platform.opendatahub.io/v1alpha1
 
 Package v1 contains API Schema definitions for the components v1 API group
-<<<<<<< HEAD
-=======
 
 ### Resource Types
 - [CodeFlare](#codeflare)
@@ -40,35 +38,6 @@
 - [TrustyAIList](#trustyailist)
 - [Workbenches](#workbenches)
 - [WorkbenchesList](#workbencheslist)
->>>>>>> de46f015
-
-### Resource Types
-- [CodeFlare](#codeflare)
-- [CodeFlareList](#codeflarelist)
-- [Dashboard](#dashboard)
-- [DashboardList](#dashboardlist)
-- [DataSciencePipelines](#datasciencepipelines)
-- [DataSciencePipelinesList](#datasciencepipelineslist)
-- [FeastOperator](#feastoperator)
-- [FeastOperatorList](#feastoperatorlist)
-- [Kserve](#kserve)
-- [KserveList](#kservelist)
-- [Kueue](#kueue)
-- [KueueList](#kueuelist)
-- [ModelController](#modelcontroller)
-- [ModelControllerList](#modelcontrollerlist)
-- [ModelMeshServing](#modelmeshserving)
-- [ModelMeshServingList](#modelmeshservinglist)
-- [ModelRegistry](#modelregistry)
-- [ModelRegistryList](#modelregistrylist)
-- [Ray](#ray)
-- [RayList](#raylist)
-- [TrainingOperator](#trainingoperator)
-- [TrainingOperatorList](#trainingoperatorlist)
-- [TrustyAI](#trustyai)
-- [TrustyAIList](#trustyailist)
-- [Workbenches](#workbenches)
-- [WorkbenchesList](#workbencheslist)
 
 
 
@@ -331,8 +300,8 @@
 | `managementState` _[ManagementState](#managementstate)_ | Set to one of the following values:<br /><br />- "Managed" : the operator is actively managing the component and trying to keep it active.<br />              It will only upgrade the component if it is safe to do so<br /><br />- "Removed" : the operator is actively managing the component and will not install it,<br />              or if it is installed, the operator will try to remove it |  | Enum: [Managed Removed] <br /> |
 | `devFlags` _[DevFlags](#devflags)_ | Add developer fields |  |  |
 | `serving` _[ServingSpec](#servingspec)_ | Serving configures the KNative-Serving stack used for model serving. A Service<br />Mesh (Istio) is prerequisite, since it is used as networking layer. |  |  |
-| `defaultDeploymentMode` _[DefaultDeploymentMode](#defaultdeploymentmode)_ | Configures the default deployment mode for Kserve. This can be set to 'Serverless' or 'RawDeployment'.<br />The value specified in this field will be used to set the default deployment mode in the 'inferenceservice-config' configmap for Kserve.<br />This field is optional. If no default deployment mode is specified, Kserve will use Serverless mode. |  | Enum: [Serverless RawDeployment] <br />Pattern: `^(Serverless\|RawDeployment)$` <br /> |
-| `rawDeploymentServiceConfig` _[RawServiceConfig](#rawserviceconfig)_ | Configures the type of service that is created for InferenceServices using RawDeployment.<br />The values for RawDeploymentServiceConfig can be "Headless" or "Headed".<br />Headless : sets "ServiceClusterIPNone = true" in the 'inferenceservice-config' configmap for Kserve.<br />Headed : sets "ServiceClusterIPNone = false" in the 'inferenceservice-config' configmap for Kserve. | Headless | Enum: [Headless Headed] <br />Pattern: `^(Headless\|Headed)$` <br /> |
+| `defaultDeploymentMode` _[DefaultDeploymentMode](#defaultdeploymentmode)_ | Configures the default deployment mode for Kserve. This can be set to 'Serverless' or 'RawDeployment'.<br />The value specified in this field will be used to set the default deployment mode in the 'inferenceservice-config' configmap for Kserve.<br />This field is optional. If no default deployment mode is specified, Kserve will use Serverless mode. |  | Enum: [Serverless RawDeployment] <br /> |
+| `rawDeploymentServiceConfig` _[RawServiceConfig](#rawserviceconfig)_ | Configures the type of service that is created for InferenceServices using RawDeployment.<br />The values for RawDeploymentServiceConfig can be "Headless" (default value) or "Headed".<br />Headless: to set "ServiceClusterIPNone = true" in the 'inferenceservice-config' configmap for Kserve.<br />Headed: to set "ServiceClusterIPNone = false" in the 'inferenceservice-config' configmap for Kserve. | Headless | Enum: [Headless Headed] <br /> |
 | `nim` _[NimSpec](#nimspec)_ | Configures and enables NVIDIA NIM integration |  |  |
 
 
@@ -433,7 +402,7 @@
 | --- | --- | --- | --- |
 | `managementState` _[ManagementState](#managementstate)_ | Set to one of the following values:<br /><br />- "Managed" : the operator is actively managing the component and trying to keep it active.<br />              It will only upgrade the component if it is safe to do so<br /><br />- "Removed" : the operator is actively managing the component and will not install it,<br />              or if it is installed, the operator will try to remove it |  | Enum: [Managed Removed] <br /> |
 | `devFlags` _[DevFlags](#devflags)_ | Add developer fields |  |  |
-| `registriesNamespace` _string_ | Namespace for model registries to be installed, configurable only once when model registry is enabled, defaults to "rhoai-model-registries" | rhoai-model-registries | MaxLength: 63 <br />Pattern: `^([a-z0-9]([-a-z0-9]*[a-z0-9])?)?$` <br /> |
+| `registriesNamespace` _string_ | Namespace for model registries to be installed, configurable only once when model registry is enabled, defaults to "odh-model-registries" | odh-model-registries | MaxLength: 63 <br />Pattern: `^([a-z0-9]([-a-z0-9]*[a-z0-9])?)?$` <br /> |
 
 
 #### DSCModelRegistryStatus
@@ -814,7 +783,7 @@
 
 
 _Validation:_
-- Pattern: `^(Serverless|RawDeployment)$`
+- Enum: [Serverless RawDeployment]
 
 _Appears in:_
 - [DSCKserve](#dsckserve)
@@ -976,8 +945,8 @@
 | --- | --- | --- | --- |
 | `devFlags` _[DevFlags](#devflags)_ | Add developer fields |  |  |
 | `serving` _[ServingSpec](#servingspec)_ | Serving configures the KNative-Serving stack used for model serving. A Service<br />Mesh (Istio) is prerequisite, since it is used as networking layer. |  |  |
-| `defaultDeploymentMode` _[DefaultDeploymentMode](#defaultdeploymentmode)_ | Configures the default deployment mode for Kserve. This can be set to 'Serverless' or 'RawDeployment'.<br />The value specified in this field will be used to set the default deployment mode in the 'inferenceservice-config' configmap for Kserve.<br />This field is optional. If no default deployment mode is specified, Kserve will use Serverless mode. |  | Enum: [Serverless RawDeployment] <br />Pattern: `^(Serverless\|RawDeployment)$` <br /> |
-| `rawDeploymentServiceConfig` _[RawServiceConfig](#rawserviceconfig)_ | Configures the type of service that is created for InferenceServices using RawDeployment.<br />The values for RawDeploymentServiceConfig can be "Headless" or "Headed".<br />Headless : sets "ServiceClusterIPNone = true" in the 'inferenceservice-config' configmap for Kserve.<br />Headed : sets "ServiceClusterIPNone = false" in the 'inferenceservice-config' configmap for Kserve. | Headless | Enum: [Headless Headed] <br />Pattern: `^(Headless\|Headed)$` <br /> |
+| `defaultDeploymentMode` _[DefaultDeploymentMode](#defaultdeploymentmode)_ | Configures the default deployment mode for Kserve. This can be set to 'Serverless' or 'RawDeployment'.<br />The value specified in this field will be used to set the default deployment mode in the 'inferenceservice-config' configmap for Kserve.<br />This field is optional. If no default deployment mode is specified, Kserve will use Serverless mode. |  | Enum: [Serverless RawDeployment] <br /> |
+| `rawDeploymentServiceConfig` _[RawServiceConfig](#rawserviceconfig)_ | Configures the type of service that is created for InferenceServices using RawDeployment.<br />The values for RawDeploymentServiceConfig can be "Headless" (default value) or "Headed".<br />Headless: to set "ServiceClusterIPNone = true" in the 'inferenceservice-config' configmap for Kserve.<br />Headed: to set "ServiceClusterIPNone = false" in the 'inferenceservice-config' configmap for Kserve. | Headless | Enum: [Headless Headed] <br /> |
 | `nim` _[NimSpec](#nimspec)_ | Configures and enables NVIDIA NIM integration |  |  |
 
 
@@ -1035,8 +1004,8 @@
 | --- | --- | --- | --- |
 | `devFlags` _[DevFlags](#devflags)_ | Add developer fields |  |  |
 | `serving` _[ServingSpec](#servingspec)_ | Serving configures the KNative-Serving stack used for model serving. A Service<br />Mesh (Istio) is prerequisite, since it is used as networking layer. |  |  |
-| `defaultDeploymentMode` _[DefaultDeploymentMode](#defaultdeploymentmode)_ | Configures the default deployment mode for Kserve. This can be set to 'Serverless' or 'RawDeployment'.<br />The value specified in this field will be used to set the default deployment mode in the 'inferenceservice-config' configmap for Kserve.<br />This field is optional. If no default deployment mode is specified, Kserve will use Serverless mode. |  | Enum: [Serverless RawDeployment] <br />Pattern: `^(Serverless\|RawDeployment)$` <br /> |
-| `rawDeploymentServiceConfig` _[RawServiceConfig](#rawserviceconfig)_ | Configures the type of service that is created for InferenceServices using RawDeployment.<br />The values for RawDeploymentServiceConfig can be "Headless" or "Headed".<br />Headless : sets "ServiceClusterIPNone = true" in the 'inferenceservice-config' configmap for Kserve.<br />Headed : sets "ServiceClusterIPNone = false" in the 'inferenceservice-config' configmap for Kserve. | Headless | Enum: [Headless Headed] <br />Pattern: `^(Headless\|Headed)$` <br /> |
+| `defaultDeploymentMode` _[DefaultDeploymentMode](#defaultdeploymentmode)_ | Configures the default deployment mode for Kserve. This can be set to 'Serverless' or 'RawDeployment'.<br />The value specified in this field will be used to set the default deployment mode in the 'inferenceservice-config' configmap for Kserve.<br />This field is optional. If no default deployment mode is specified, Kserve will use Serverless mode. |  | Enum: [Serverless RawDeployment] <br /> |
+| `rawDeploymentServiceConfig` _[RawServiceConfig](#rawserviceconfig)_ | Configures the type of service that is created for InferenceServices using RawDeployment.<br />The values for RawDeploymentServiceConfig can be "Headless" (default value) or "Headed".<br />Headless: to set "ServiceClusterIPNone = true" in the 'inferenceservice-config' configmap for Kserve.<br />Headed: to set "ServiceClusterIPNone = false" in the 'inferenceservice-config' configmap for Kserve. | Headless | Enum: [Headless Headed] <br /> |
 | `nim` _[NimSpec](#nimspec)_ | Configures and enables NVIDIA NIM integration |  |  |
 
 
@@ -1344,122 +1313,7 @@
 
 
 
-<<<<<<< HEAD
 ModelMeshServingCommonStatus defines the shared observed state of ModelMeshServing
-=======
-CodeFlare is the Schema for the codeflares API
-
-
-
-_Appears in:_
-- [CodeFlareList](#codeflarelist)
-
-| Field | Description | Default | Validation |
-| --- | --- | --- | --- |
-| `apiVersion` _string_ | `components.platform.opendatahub.io/v1alpha1` | | |
-| `kind` _string_ | `CodeFlare` | | |
-| `kind` _string_ | Kind is a string value representing the REST resource this object represents.<br />Servers may infer this from the endpoint the client submits requests to.<br />Cannot be updated.<br />In CamelCase.<br />More info: https://git.k8s.io/community/contributors/devel/sig-architecture/api-conventions.md#types-kinds |  |  |
-| `apiVersion` _string_ | APIVersion defines the versioned schema of this representation of an object.<br />Servers should convert recognized schemas to the latest internal value, and<br />may reject unrecognized values.<br />More info: https://git.k8s.io/community/contributors/devel/sig-architecture/api-conventions.md#resources |  |  |
-| `metadata` _[ObjectMeta](https://kubernetes.io/docs/reference/generated/kubernetes-api/v1.25/#objectmeta-v1-meta)_ | Refer to Kubernetes API documentation for fields of `metadata`. |  |  |
-| `spec` _[CodeFlareSpec](#codeflarespec)_ |  |  |  |
-| `status` _[CodeFlareStatus](#codeflarestatus)_ |  |  |  |
-
-
-#### CodeFlareCommonSpec
-
-
-
-
-
-
-
-_Appears in:_
-- [CodeFlareSpec](#codeflarespec)
-- [DSCCodeFlare](#dsccodeflare)
-
-| Field | Description | Default | Validation |
-| --- | --- | --- | --- |
-| `devFlags` _[DevFlags](#devflags)_ | Add developer fields |  |  |
-
-
-#### CodeFlareCommonStatus
-
-
-
-CodeFlareCommonStatus defines the shared observed state of CodeFlare
-
-
-
-_Appears in:_
-- [CodeFlareStatus](#codeflarestatus)
-- [DSCCodeFlareStatus](#dsccodeflarestatus)
-
-| Field | Description | Default | Validation |
-| --- | --- | --- | --- |
-| `releases` _[ComponentRelease](#componentrelease) array_ |  |  |  |
-
-
-#### CodeFlareList
-
-
-
-CodeFlareList contains a list of CodeFlare
-
-
-
-
-
-| Field | Description | Default | Validation |
-| --- | --- | --- | --- |
-| `apiVersion` _string_ | `components.platform.opendatahub.io/v1alpha1` | | |
-| `kind` _string_ | `CodeFlareList` | | |
-| `kind` _string_ | Kind is a string value representing the REST resource this object represents.<br />Servers may infer this from the endpoint the client submits requests to.<br />Cannot be updated.<br />In CamelCase.<br />More info: https://git.k8s.io/community/contributors/devel/sig-architecture/api-conventions.md#types-kinds |  |  |
-| `apiVersion` _string_ | APIVersion defines the versioned schema of this representation of an object.<br />Servers should convert recognized schemas to the latest internal value, and<br />may reject unrecognized values.<br />More info: https://git.k8s.io/community/contributors/devel/sig-architecture/api-conventions.md#resources |  |  |
-| `metadata` _[ListMeta](https://kubernetes.io/docs/reference/generated/kubernetes-api/v1.25/#listmeta-v1-meta)_ | Refer to Kubernetes API documentation for fields of `metadata`. |  |  |
-| `items` _[CodeFlare](#codeflare) array_ |  |  |  |
-
-
-#### CodeFlareSpec
-
-
-
-
-
-
-
-_Appears in:_
-- [CodeFlare](#codeflare)
-
-| Field | Description | Default | Validation |
-| --- | --- | --- | --- |
-| `devFlags` _[DevFlags](#devflags)_ | Add developer fields |  |  |
-
-
-#### CodeFlareStatus
-
-
-
-CodeFlareStatus defines the observed state of CodeFlare
-
-
-
-_Appears in:_
-- [CodeFlare](#codeflare)
-
-| Field | Description | Default | Validation |
-| --- | --- | --- | --- |
-| `phase` _string_ |  |  |  |
-| `observedGeneration` _integer_ | The generation observed by the resource controller. |  |  |
-| `conditions` _[Condition](#condition) array_ |  |  |  |
-| `releases` _[ComponentRelease](#componentrelease) array_ |  |  |  |
-
-
-#### DSCCodeFlare
-
-
-
-
->>>>>>> de46f015
 
 
 
@@ -1469,7 +1323,6 @@
 
 | Field | Description | Default | Validation |
 | --- | --- | --- | --- |
-<<<<<<< HEAD
 | `releases` _[ComponentRelease](#componentrelease) array_ |  |  |  |
 
 
@@ -1478,1182 +1331,11 @@
 
 
 ModelMeshServingList contains a list of ModelMeshServing
-=======
-| `managementState` _[ManagementState](#managementstate)_ | Set to one of the following values:<br /><br />- "Managed" : the operator is actively managing the component and trying to keep it active.<br />              It will only upgrade the component if it is safe to do so<br /><br />- "Removed" : the operator is actively managing the component and will not install it,<br />              or if it is installed, the operator will try to remove it |  | Enum: [Managed Removed] <br /> |
-| `devFlags` _[DevFlags](#devflags)_ | Add developer fields |  |  |
->>>>>>> de46f015
-
-
-#### DSCCodeFlareStatus
-
-
-
-DSCCodeFlareStatus contains the observed state of the CodeFlare exposed in the DSC instance
-
-
-
-_Appears in:_
-- [ComponentsStatus](#componentsstatus)
-
-| Field | Description | Default | Validation |
-| --- | --- | --- | --- |
-| `managementState` _[ManagementState](#managementstate)_ | Set to one of the following values:<br /><br />- "Managed" : the operator is actively managing the component and trying to keep it active.<br />              It will only upgrade the component if it is safe to do so<br /><br />- "Removed" : the operator is actively managing the component and will not install it,<br />              or if it is installed, the operator will try to remove it |  | Enum: [Managed Removed] <br /> |
-
-
-#### DSCDashboard
-
-
-
-DSCDashboard contains all the configuration exposed in DSC instance for Dashboard component
-
-
-
-_Appears in:_
-- [Components](#components)
-
-| Field | Description | Default | Validation |
-| --- | --- | --- | --- |
-| `managementState` _[ManagementState](#managementstate)_ | Set to one of the following values:<br /><br />- "Managed" : the operator is actively managing the component and trying to keep it active.<br />              It will only upgrade the component if it is safe to do so<br /><br />- "Removed" : the operator is actively managing the component and will not install it,<br />              or if it is installed, the operator will try to remove it |  | Enum: [Managed Removed] <br /> |
-| `devFlags` _[DevFlags](#devflags)_ | Add developer fields |  |  |
-
-
-#### DSCDashboardStatus
-
-
-
-DSCDashboardStatus contains the observed state of the Dashboard exposed in the DSC instance
-
-
-
-_Appears in:_
-- [ComponentsStatus](#componentsstatus)
-
-| Field | Description | Default | Validation |
-| --- | --- | --- | --- |
-| `managementState` _[ManagementState](#managementstate)_ | Set to one of the following values:<br /><br />- "Managed" : the operator is actively managing the component and trying to keep it active.<br />              It will only upgrade the component if it is safe to do so<br /><br />- "Removed" : the operator is actively managing the component and will not install it,<br />              or if it is installed, the operator will try to remove it |  | Enum: [Managed Removed] <br /> |
-
-
-#### DSCDataSciencePipelines
-
-
-
-DSCDataSciencePipelines contains all the configuration exposed in DSC instance for DataSciencePipelines component
-
-
-
-_Appears in:_
-- [Components](#components)
-
-| Field | Description | Default | Validation |
-| --- | --- | --- | --- |
-| `managementState` _[ManagementState](#managementstate)_ | Set to one of the following values:<br /><br />- "Managed" : the operator is actively managing the component and trying to keep it active.<br />              It will only upgrade the component if it is safe to do so<br /><br />- "Removed" : the operator is actively managing the component and will not install it,<br />              or if it is installed, the operator will try to remove it |  | Enum: [Managed Removed] <br /> |
-| `devFlags` _[DevFlags](#devflags)_ | Add developer fields |  |  |
-
-
-#### DSCDataSciencePipelinesStatus
-
-
-
-DSCDataSciencePipelinesStatus contains the observed state of the DataSciencePipelines exposed in the DSC instance
-
-
-
-_Appears in:_
-- [ComponentsStatus](#componentsstatus)
-
-| Field | Description | Default | Validation |
-| --- | --- | --- | --- |
-| `managementState` _[ManagementState](#managementstate)_ | Set to one of the following values:<br /><br />- "Managed" : the operator is actively managing the component and trying to keep it active.<br />              It will only upgrade the component if it is safe to do so<br /><br />- "Removed" : the operator is actively managing the component and will not install it,<br />              or if it is installed, the operator will try to remove it |  | Enum: [Managed Removed] <br /> |
-
-
-#### DSCFeastOperator
-
-
-
-DSCFeastOperator defines the configuration exposed in the DSC instance for FeastOperator
-
-
-
-_Appears in:_
-- [Components](#components)
-
-| Field | Description | Default | Validation |
-| --- | --- | --- | --- |
-| `managementState` _[ManagementState](#managementstate)_ | Set to one of the following values:<br /><br />- "Managed" : the operator is actively managing the component and trying to keep it active.<br />              It will only upgrade the component if it is safe to do so<br /><br />- "Removed" : the operator is actively managing the component and will not install it,<br />              or if it is installed, the operator will try to remove it |  | Enum: [Managed Removed] <br /> |
-| `devFlags` _[DevFlags](#devflags)_ | Add developer fields |  |  |
-
-
-#### DSCFeastOperatorStatus
-
-
-
-DSCFeastOperatorStatus struct holds the status for the FeastOperator component exposed in the DSC
-
-
-
-_Appears in:_
-- [ComponentsStatus](#componentsstatus)
-
-| Field | Description | Default | Validation |
-| --- | --- | --- | --- |
-| `managementState` _[ManagementState](#managementstate)_ | Set to one of the following values:<br /><br />- "Managed" : the operator is actively managing the component and trying to keep it active.<br />              It will only upgrade the component if it is safe to do so<br /><br />- "Removed" : the operator is actively managing the component and will not install it,<br />              or if it is installed, the operator will try to remove it |  | Enum: [Managed Removed] <br /> |
-
-
-#### DSCKserve
-
-
-
-DSCKserve contains all the configuration exposed in DSC instance for Kserve component
-
-
-
-_Appears in:_
-- [Components](#components)
-
-| Field | Description | Default | Validation |
-| --- | --- | --- | --- |
-| `managementState` _[ManagementState](#managementstate)_ | Set to one of the following values:<br /><br />- "Managed" : the operator is actively managing the component and trying to keep it active.<br />              It will only upgrade the component if it is safe to do so<br /><br />- "Removed" : the operator is actively managing the component and will not install it,<br />              or if it is installed, the operator will try to remove it |  | Enum: [Managed Removed] <br /> |
-| `devFlags` _[DevFlags](#devflags)_ | Add developer fields |  |  |
-| `serving` _[ServingSpec](#servingspec)_ | Serving configures the KNative-Serving stack used for model serving. A Service<br />Mesh (Istio) is prerequisite, since it is used as networking layer. |  |  |
-| `defaultDeploymentMode` _[DefaultDeploymentMode](#defaultdeploymentmode)_ | Configures the default deployment mode for Kserve. This can be set to 'Serverless' or 'RawDeployment'.<br />The value specified in this field will be used to set the default deployment mode in the 'inferenceservice-config' configmap for Kserve.<br />This field is optional. If no default deployment mode is specified, Kserve will use Serverless mode. |  | Enum: [Serverless RawDeployment] <br /> |
-| `rawDeploymentServiceConfig` _[RawServiceConfig](#rawserviceconfig)_ | Configures the type of service that is created for InferenceServices using RawDeployment.<br />The values for RawDeploymentServiceConfig can be "Headless" (default value) or "Headed".<br />Headless: to set "ServiceClusterIPNone = true" in the 'inferenceservice-config' configmap for Kserve.<br />Headed: to set "ServiceClusterIPNone = false" in the 'inferenceservice-config' configmap for Kserve. | Headless | Enum: [Headless Headed] <br /> |
-| `nim` _[NimSpec](#nimspec)_ | Configures and enables NVIDIA NIM integration |  |  |
-
-
-#### DSCKserveStatus
-
-
-
-DSCKserveStatus contains the observed state of the Kserve exposed in the DSC instance
-
-
-
-_Appears in:_
-- [ComponentsStatus](#componentsstatus)
-
-| Field | Description | Default | Validation |
-| --- | --- | --- | --- |
-| `managementState` _[ManagementState](#managementstate)_ | Set to one of the following values:<br /><br />- "Managed" : the operator is actively managing the component and trying to keep it active.<br />              It will only upgrade the component if it is safe to do so<br /><br />- "Removed" : the operator is actively managing the component and will not install it,<br />              or if it is installed, the operator will try to remove it |  | Enum: [Managed Removed] <br /> |
-
-
-#### DSCKueue
-
-
-
-DSCKueue contains all the configuration exposed in DSC instance for Kueue component
-
-
-
-_Appears in:_
-- [Components](#components)
-
-| Field | Description | Default | Validation |
-| --- | --- | --- | --- |
-| `managementState` _[ManagementState](#managementstate)_ | Set to one of the following values:<br /><br />- "Managed" : the operator is actively managing the component and trying to keep it active.<br />              It will only upgrade the component if it is safe to do so<br /><br />- "Removed" : the operator is actively managing the component and will not install it,<br />              or if it is installed, the operator will try to remove it |  | Enum: [Managed Removed] <br /> |
-| `devFlags` _[DevFlags](#devflags)_ | Add developer fields |  |  |
-
-
-#### DSCKueueStatus
-
-
-
-DSCKueueStatus contains the observed state of the Kueue exposed in the DSC instance
-
-
-
-_Appears in:_
-- [ComponentsStatus](#componentsstatus)
-
-| Field | Description | Default | Validation |
-| --- | --- | --- | --- |
-| `managementState` _[ManagementState](#managementstate)_ | Set to one of the following values:<br /><br />- "Managed" : the operator is actively managing the component and trying to keep it active.<br />              It will only upgrade the component if it is safe to do so<br /><br />- "Removed" : the operator is actively managing the component and will not install it,<br />              or if it is installed, the operator will try to remove it |  | Enum: [Managed Removed] <br /> |
-
-
-#### DSCModelMeshServing
-
-
-
-DSCModelMeshServing contains all the configuration exposed in DSC instance for ModelMeshServing component
-
-
-
-<<<<<<< HEAD
-=======
-_Appears in:_
-- [Components](#components)
-
-| Field | Description | Default | Validation |
-| --- | --- | --- | --- |
-| `managementState` _[ManagementState](#managementstate)_ | Set to one of the following values:<br /><br />- "Managed" : the operator is actively managing the component and trying to keep it active.<br />              It will only upgrade the component if it is safe to do so<br /><br />- "Removed" : the operator is actively managing the component and will not install it,<br />              or if it is installed, the operator will try to remove it |  | Enum: [Managed Removed] <br /> |
-| `devFlags` _[DevFlags](#devflags)_ | Add developer fields |  |  |
-
-
-#### DSCModelMeshServingStatus
-
-
-
-DSCModelMeshServingStatus contains the observed state of the ModelMeshServing exposed in the DSC instance
-
-
-
-_Appears in:_
-- [ComponentsStatus](#componentsstatus)
-
-| Field | Description | Default | Validation |
-| --- | --- | --- | --- |
-| `managementState` _[ManagementState](#managementstate)_ | Set to one of the following values:<br /><br />- "Managed" : the operator is actively managing the component and trying to keep it active.<br />              It will only upgrade the component if it is safe to do so<br /><br />- "Removed" : the operator is actively managing the component and will not install it,<br />              or if it is installed, the operator will try to remove it |  | Enum: [Managed Removed] <br /> |
-
-
-#### DSCModelRegistry
-
-
-
-DSCModelRegistry contains all the configuration exposed in DSC instance for ModelRegistry component
-
-
-
-_Appears in:_
-- [Components](#components)
-
-| Field | Description | Default | Validation |
-| --- | --- | --- | --- |
-| `managementState` _[ManagementState](#managementstate)_ | Set to one of the following values:<br /><br />- "Managed" : the operator is actively managing the component and trying to keep it active.<br />              It will only upgrade the component if it is safe to do so<br /><br />- "Removed" : the operator is actively managing the component and will not install it,<br />              or if it is installed, the operator will try to remove it |  | Enum: [Managed Removed] <br /> |
-| `devFlags` _[DevFlags](#devflags)_ | Add developer fields |  |  |
-| `registriesNamespace` _string_ | Namespace for model registries to be installed, configurable only once when model registry is enabled, defaults to "odh-model-registries" | odh-model-registries | MaxLength: 63 <br />Pattern: `^([a-z0-9]([-a-z0-9]*[a-z0-9])?)?$` <br /> |
-
-
-#### DSCModelRegistryStatus
-
-
-
-DSCModelRegistryStatus struct holds the status for the ModelRegistry component exposed in the DSC
-
-
-
-_Appears in:_
-- [ComponentsStatus](#componentsstatus)
-
-| Field | Description | Default | Validation |
-| --- | --- | --- | --- |
-| `managementState` _[ManagementState](#managementstate)_ | Set to one of the following values:<br /><br />- "Managed" : the operator is actively managing the component and trying to keep it active.<br />              It will only upgrade the component if it is safe to do so<br /><br />- "Removed" : the operator is actively managing the component and will not install it,<br />              or if it is installed, the operator will try to remove it |  | Enum: [Managed Removed] <br /> |
-
-
-#### DSCRay
-
-
-
-DSCRay contains all the configuration exposed in DSC instance for Ray component
-
-
-
-_Appears in:_
-- [Components](#components)
-
-| Field | Description | Default | Validation |
-| --- | --- | --- | --- |
-| `managementState` _[ManagementState](#managementstate)_ | Set to one of the following values:<br /><br />- "Managed" : the operator is actively managing the component and trying to keep it active.<br />              It will only upgrade the component if it is safe to do so<br /><br />- "Removed" : the operator is actively managing the component and will not install it,<br />              or if it is installed, the operator will try to remove it |  | Enum: [Managed Removed] <br /> |
-| `devFlags` _[DevFlags](#devflags)_ | Add developer fields |  |  |
-
-
-#### DSCRayStatus
-
-
-
-DSCRayStatus struct holds the status for the Ray component exposed in the DSC
-
-
-
-_Appears in:_
-- [ComponentsStatus](#componentsstatus)
-
-| Field | Description | Default | Validation |
-| --- | --- | --- | --- |
-| `managementState` _[ManagementState](#managementstate)_ | Set to one of the following values:<br /><br />- "Managed" : the operator is actively managing the component and trying to keep it active.<br />              It will only upgrade the component if it is safe to do so<br /><br />- "Removed" : the operator is actively managing the component and will not install it,<br />              or if it is installed, the operator will try to remove it |  | Enum: [Managed Removed] <br /> |
-
-
-#### DSCTrainingOperator
-
-
-
-DSCTrainingOperator contains all the configuration exposed in DSC instance for TrainingOperator component
-
-
-
-_Appears in:_
-- [Components](#components)
-
-| Field | Description | Default | Validation |
-| --- | --- | --- | --- |
-| `managementState` _[ManagementState](#managementstate)_ | Set to one of the following values:<br /><br />- "Managed" : the operator is actively managing the component and trying to keep it active.<br />              It will only upgrade the component if it is safe to do so<br /><br />- "Removed" : the operator is actively managing the component and will not install it,<br />              or if it is installed, the operator will try to remove it |  | Enum: [Managed Removed] <br /> |
-| `devFlags` _[DevFlags](#devflags)_ | Add developer fields |  |  |
-
-
-#### DSCTrainingOperatorStatus
-
-
-
-DSCTrainingOperatorStatus struct holds the status for the TrainingOperator component exposed in the DSC
-
-
-
-_Appears in:_
-- [ComponentsStatus](#componentsstatus)
-
-| Field | Description | Default | Validation |
-| --- | --- | --- | --- |
-| `managementState` _[ManagementState](#managementstate)_ | Set to one of the following values:<br /><br />- "Managed" : the operator is actively managing the component and trying to keep it active.<br />              It will only upgrade the component if it is safe to do so<br /><br />- "Removed" : the operator is actively managing the component and will not install it,<br />              or if it is installed, the operator will try to remove it |  | Enum: [Managed Removed] <br /> |
-
-
-#### DSCTrustyAI
-
-
-
-DSCTrustyAI contains all the configuration exposed in DSC instance for TrustyAI component
-
-
-
-_Appears in:_
-- [Components](#components)
-
-| Field | Description | Default | Validation |
-| --- | --- | --- | --- |
-| `managementState` _[ManagementState](#managementstate)_ | Set to one of the following values:<br /><br />- "Managed" : the operator is actively managing the component and trying to keep it active.<br />              It will only upgrade the component if it is safe to do so<br /><br />- "Removed" : the operator is actively managing the component and will not install it,<br />              or if it is installed, the operator will try to remove it |  | Enum: [Managed Removed] <br /> |
-| `devFlags` _[DevFlags](#devflags)_ | Add developer fields |  |  |
-
-
-#### DSCTrustyAIStatus
-
-
-
-DSCTrustyAIStatus struct holds the status for the TrustyAI component exposed in the DSC
-
-
-
-_Appears in:_
-- [ComponentsStatus](#componentsstatus)
-
-| Field | Description | Default | Validation |
-| --- | --- | --- | --- |
-| `managementState` _[ManagementState](#managementstate)_ | Set to one of the following values:<br /><br />- "Managed" : the operator is actively managing the component and trying to keep it active.<br />              It will only upgrade the component if it is safe to do so<br /><br />- "Removed" : the operator is actively managing the component and will not install it,<br />              or if it is installed, the operator will try to remove it |  | Enum: [Managed Removed] <br /> |
-
-
-#### DSCWorkbenches
-
-
-
-DSCWorkbenches contains all the configuration exposed in DSC instance for Workbenches component
-
-
-
-_Appears in:_
-- [Components](#components)
-
-| Field | Description | Default | Validation |
-| --- | --- | --- | --- |
-| `managementState` _[ManagementState](#managementstate)_ | Set to one of the following values:<br /><br />- "Managed" : the operator is actively managing the component and trying to keep it active.<br />              It will only upgrade the component if it is safe to do so<br /><br />- "Removed" : the operator is actively managing the component and will not install it,<br />              or if it is installed, the operator will try to remove it |  | Enum: [Managed Removed] <br /> |
-| `devFlags` _[DevFlags](#devflags)_ | Add developer fields |  |  |
-| `workbenchNamespace` _string_ | Namespace for workbenches to be installed, configurable only once when workbenches are enabled, defaults to "rhods-notebooks" | rhods-notebooks | MaxLength: 63 <br />Pattern: `^([a-z0-9]([-a-z0-9]*[a-z0-9])?)?$` <br /> |
-
-
-#### DSCWorkbenchesStatus
-
-
-
-DSCWorkbenchesStatus struct holds the status for the Workbenches component exposed in the DSC
-
-
-
-_Appears in:_
-- [ComponentsStatus](#componentsstatus)
-
-| Field | Description | Default | Validation |
-| --- | --- | --- | --- |
-| `managementState` _[ManagementState](#managementstate)_ | Set to one of the following values:<br /><br />- "Managed" : the operator is actively managing the component and trying to keep it active.<br />              It will only upgrade the component if it is safe to do so<br /><br />- "Removed" : the operator is actively managing the component and will not install it,<br />              or if it is installed, the operator will try to remove it |  | Enum: [Managed Removed] <br /> |
-
-
-#### Dashboard
-
-
-
-Dashboard is the Schema for the dashboards API
-
-
-
-_Appears in:_
-- [DashboardList](#dashboardlist)
-
-| Field | Description | Default | Validation |
-| --- | --- | --- | --- |
-| `apiVersion` _string_ | `components.platform.opendatahub.io/v1alpha1` | | |
-| `kind` _string_ | `Dashboard` | | |
-| `kind` _string_ | Kind is a string value representing the REST resource this object represents.<br />Servers may infer this from the endpoint the client submits requests to.<br />Cannot be updated.<br />In CamelCase.<br />More info: https://git.k8s.io/community/contributors/devel/sig-architecture/api-conventions.md#types-kinds |  |  |
-| `apiVersion` _string_ | APIVersion defines the versioned schema of this representation of an object.<br />Servers should convert recognized schemas to the latest internal value, and<br />may reject unrecognized values.<br />More info: https://git.k8s.io/community/contributors/devel/sig-architecture/api-conventions.md#resources |  |  |
-| `metadata` _[ObjectMeta](https://kubernetes.io/docs/reference/generated/kubernetes-api/v1.25/#objectmeta-v1-meta)_ | Refer to Kubernetes API documentation for fields of `metadata`. |  |  |
-| `spec` _[DashboardSpec](#dashboardspec)_ |  |  |  |
-| `status` _[DashboardStatus](#dashboardstatus)_ |  |  |  |
-
-
-#### DashboardCommonSpec
-
-
-
-DashboardCommonSpec spec defines the shared desired state of Dashboard
-
-
-
-_Appears in:_
-- [DSCDashboard](#dscdashboard)
-- [DashboardSpec](#dashboardspec)
-
-| Field | Description | Default | Validation |
-| --- | --- | --- | --- |
-| `devFlags` _[DevFlags](#devflags)_ | Add developer fields |  |  |
-
-
-#### DashboardCommonStatus
-
-
-
-DashboardCommonStatus defines the shared observed state of Dashboard
-
-
-
-_Appears in:_
-- [DSCDashboardStatus](#dscdashboardstatus)
-- [DashboardStatus](#dashboardstatus)
-
-| Field | Description | Default | Validation |
-| --- | --- | --- | --- |
-| `url` _string_ |  |  |  |
-
-
-#### DashboardList
-
-
-
-DashboardList contains a list of Dashboard
-
-
-
-
-
-| Field | Description | Default | Validation |
-| --- | --- | --- | --- |
-| `apiVersion` _string_ | `components.platform.opendatahub.io/v1alpha1` | | |
-| `kind` _string_ | `DashboardList` | | |
-| `kind` _string_ | Kind is a string value representing the REST resource this object represents.<br />Servers may infer this from the endpoint the client submits requests to.<br />Cannot be updated.<br />In CamelCase.<br />More info: https://git.k8s.io/community/contributors/devel/sig-architecture/api-conventions.md#types-kinds |  |  |
-| `apiVersion` _string_ | APIVersion defines the versioned schema of this representation of an object.<br />Servers should convert recognized schemas to the latest internal value, and<br />may reject unrecognized values.<br />More info: https://git.k8s.io/community/contributors/devel/sig-architecture/api-conventions.md#resources |  |  |
-| `metadata` _[ListMeta](https://kubernetes.io/docs/reference/generated/kubernetes-api/v1.25/#listmeta-v1-meta)_ | Refer to Kubernetes API documentation for fields of `metadata`. |  |  |
-| `items` _[Dashboard](#dashboard) array_ |  |  |  |
-
-
-#### DashboardSpec
-
-
-
-DashboardSpec defines the desired state of Dashboard
-
-
-
-_Appears in:_
-- [Dashboard](#dashboard)
-
-| Field | Description | Default | Validation |
-| --- | --- | --- | --- |
-| `devFlags` _[DevFlags](#devflags)_ | Add developer fields |  |  |
-
-
-#### DashboardStatus
-
-
-
-DashboardStatus defines the observed state of Dashboard
-
-
-
-_Appears in:_
-- [Dashboard](#dashboard)
-
-| Field | Description | Default | Validation |
-| --- | --- | --- | --- |
-| `phase` _string_ |  |  |  |
-| `observedGeneration` _integer_ | The generation observed by the resource controller. |  |  |
-| `conditions` _[Condition](#condition) array_ |  |  |  |
-| `url` _string_ |  |  |  |
-
-
-#### DataSciencePipelines
-
-
-
-DataSciencePipelines is the Schema for the datasciencepipelines API
-
-
-
-_Appears in:_
-- [DataSciencePipelinesList](#datasciencepipelineslist)
-
-| Field | Description | Default | Validation |
-| --- | --- | --- | --- |
-| `apiVersion` _string_ | `components.platform.opendatahub.io/v1alpha1` | | |
-| `kind` _string_ | `DataSciencePipelines` | | |
-| `kind` _string_ | Kind is a string value representing the REST resource this object represents.<br />Servers may infer this from the endpoint the client submits requests to.<br />Cannot be updated.<br />In CamelCase.<br />More info: https://git.k8s.io/community/contributors/devel/sig-architecture/api-conventions.md#types-kinds |  |  |
-| `apiVersion` _string_ | APIVersion defines the versioned schema of this representation of an object.<br />Servers should convert recognized schemas to the latest internal value, and<br />may reject unrecognized values.<br />More info: https://git.k8s.io/community/contributors/devel/sig-architecture/api-conventions.md#resources |  |  |
-| `metadata` _[ObjectMeta](https://kubernetes.io/docs/reference/generated/kubernetes-api/v1.25/#objectmeta-v1-meta)_ | Refer to Kubernetes API documentation for fields of `metadata`. |  |  |
-| `spec` _[DataSciencePipelinesSpec](#datasciencepipelinesspec)_ |  |  |  |
-| `status` _[DataSciencePipelinesStatus](#datasciencepipelinesstatus)_ |  |  |  |
-
-
-#### DataSciencePipelinesCommonSpec
-
-
-
-
-
-
-
-_Appears in:_
-- [DSCDataSciencePipelines](#dscdatasciencepipelines)
-- [DataSciencePipelinesSpec](#datasciencepipelinesspec)
-
-| Field | Description | Default | Validation |
-| --- | --- | --- | --- |
-| `devFlags` _[DevFlags](#devflags)_ | Add developer fields |  |  |
-
-
-#### DataSciencePipelinesCommonStatus
-
-
-
-DataSciencePipelinesCommonStatus defines the shared observed state of DataSciencePipelines
-
-
-
-_Appears in:_
-- [DSCDataSciencePipelinesStatus](#dscdatasciencepipelinesstatus)
-- [DataSciencePipelinesStatus](#datasciencepipelinesstatus)
-
-| Field | Description | Default | Validation |
-| --- | --- | --- | --- |
-| `releases` _[ComponentRelease](#componentrelease) array_ |  |  |  |
-
-
-#### DataSciencePipelinesList
-
-
-
-DataSciencePipelinesList contains a list of DataSciencePipelines
-
-
-
-
-
-| Field | Description | Default | Validation |
-| --- | --- | --- | --- |
-| `apiVersion` _string_ | `components.platform.opendatahub.io/v1alpha1` | | |
-| `kind` _string_ | `DataSciencePipelinesList` | | |
-| `kind` _string_ | Kind is a string value representing the REST resource this object represents.<br />Servers may infer this from the endpoint the client submits requests to.<br />Cannot be updated.<br />In CamelCase.<br />More info: https://git.k8s.io/community/contributors/devel/sig-architecture/api-conventions.md#types-kinds |  |  |
-| `apiVersion` _string_ | APIVersion defines the versioned schema of this representation of an object.<br />Servers should convert recognized schemas to the latest internal value, and<br />may reject unrecognized values.<br />More info: https://git.k8s.io/community/contributors/devel/sig-architecture/api-conventions.md#resources |  |  |
-| `metadata` _[ListMeta](https://kubernetes.io/docs/reference/generated/kubernetes-api/v1.25/#listmeta-v1-meta)_ | Refer to Kubernetes API documentation for fields of `metadata`. |  |  |
-| `items` _[DataSciencePipelines](#datasciencepipelines) array_ |  |  |  |
-
-
-#### DataSciencePipelinesSpec
-
-
-
-DataSciencePipelinesSpec defines the desired state of DataSciencePipelines
-
-
-
-_Appears in:_
-- [DataSciencePipelines](#datasciencepipelines)
-
-| Field | Description | Default | Validation |
-| --- | --- | --- | --- |
-| `devFlags` _[DevFlags](#devflags)_ | Add developer fields |  |  |
-
-
-#### DataSciencePipelinesStatus
-
-
-
-DataSciencePipelinesStatus defines the observed state of DataSciencePipelines
-
-
-
-_Appears in:_
-- [DataSciencePipelines](#datasciencepipelines)
-
-| Field | Description | Default | Validation |
-| --- | --- | --- | --- |
-| `phase` _string_ |  |  |  |
-| `observedGeneration` _integer_ | The generation observed by the resource controller. |  |  |
-| `conditions` _[Condition](#condition) array_ |  |  |  |
-| `releases` _[ComponentRelease](#componentrelease) array_ |  |  |  |
-
-
-#### DefaultDeploymentMode
-
-_Underlying type:_ _string_
-
-
-
-_Validation:_
-- Enum: [Serverless RawDeployment]
-
-_Appears in:_
-- [DSCKserve](#dsckserve)
-- [KserveCommonSpec](#kservecommonspec)
-- [KserveSpec](#kservespec)
-
-| Field | Description |
-| --- | --- |
-| `Serverless` | Serverless will be used as the default deployment mode for Kserve. This requires Serverless and ServiceMesh operators configured as dependencies.<br /> |
-| `RawDeployment` | RawDeployment will be used as the default deployment mode for Kserve.<br /> |
-
-
-#### FeastOperator
-
-
-
-FeastOperator is the Schema for the FeastOperator API
-
-
-
-_Appears in:_
-- [FeastOperatorList](#feastoperatorlist)
-
-| Field | Description | Default | Validation |
-| --- | --- | --- | --- |
-| `apiVersion` _string_ | `components.platform.opendatahub.io/v1alpha1` | | |
-| `kind` _string_ | `FeastOperator` | | |
-| `kind` _string_ | Kind is a string value representing the REST resource this object represents.<br />Servers may infer this from the endpoint the client submits requests to.<br />Cannot be updated.<br />In CamelCase.<br />More info: https://git.k8s.io/community/contributors/devel/sig-architecture/api-conventions.md#types-kinds |  |  |
-| `apiVersion` _string_ | APIVersion defines the versioned schema of this representation of an object.<br />Servers should convert recognized schemas to the latest internal value, and<br />may reject unrecognized values.<br />More info: https://git.k8s.io/community/contributors/devel/sig-architecture/api-conventions.md#resources |  |  |
-| `metadata` _[ObjectMeta](https://kubernetes.io/docs/reference/generated/kubernetes-api/v1.25/#objectmeta-v1-meta)_ | Refer to Kubernetes API documentation for fields of `metadata`. |  |  |
-| `spec` _[FeastOperatorSpec](#feastoperatorspec)_ |  |  |  |
-| `status` _[FeastOperatorStatus](#feastoperatorstatus)_ |  |  |  |
-
-
-#### FeastOperatorCommonSpec
-
-
-
-FeastOperatorCommonSpec defines the common spec shared across APIs for FeastOperator
-
-
-
-_Appears in:_
-- [DSCFeastOperator](#dscfeastoperator)
-- [FeastOperatorSpec](#feastoperatorspec)
-
-| Field | Description | Default | Validation |
-| --- | --- | --- | --- |
-| `devFlags` _[DevFlags](#devflags)_ | Add developer fields |  |  |
-
-
-#### FeastOperatorCommonStatus
-
-
-
-FeastOperatorCommonStatus defines the shared observed state of FeastOperator
-
-
-
-_Appears in:_
-- [DSCFeastOperatorStatus](#dscfeastoperatorstatus)
-- [FeastOperatorStatus](#feastoperatorstatus)
-
-| Field | Description | Default | Validation |
-| --- | --- | --- | --- |
-| `releases` _[ComponentRelease](#componentrelease) array_ |  |  |  |
-
-
-#### FeastOperatorList
-
-
-
-FeastOperatorList contains a list of FeastOperator objects
-
-
-
-
-
-| Field | Description | Default | Validation |
-| --- | --- | --- | --- |
-| `apiVersion` _string_ | `components.platform.opendatahub.io/v1alpha1` | | |
-| `kind` _string_ | `FeastOperatorList` | | |
-| `kind` _string_ | Kind is a string value representing the REST resource this object represents.<br />Servers may infer this from the endpoint the client submits requests to.<br />Cannot be updated.<br />In CamelCase.<br />More info: https://git.k8s.io/community/contributors/devel/sig-architecture/api-conventions.md#types-kinds |  |  |
-| `apiVersion` _string_ | APIVersion defines the versioned schema of this representation of an object.<br />Servers should convert recognized schemas to the latest internal value, and<br />may reject unrecognized values.<br />More info: https://git.k8s.io/community/contributors/devel/sig-architecture/api-conventions.md#resources |  |  |
-| `metadata` _[ListMeta](https://kubernetes.io/docs/reference/generated/kubernetes-api/v1.25/#listmeta-v1-meta)_ | Refer to Kubernetes API documentation for fields of `metadata`. |  |  |
-| `items` _[FeastOperator](#feastoperator) array_ |  |  |  |
-
-
-#### FeastOperatorSpec
-
-
-
-FeastOperatorSpec defines the desired state of FeastOperator
-
-
-
-_Appears in:_
-- [FeastOperator](#feastoperator)
-
-| Field | Description | Default | Validation |
-| --- | --- | --- | --- |
-| `devFlags` _[DevFlags](#devflags)_ | Add developer fields |  |  |
-
-
-#### FeastOperatorStatus
-
-
-
-FeastOperatorStatus defines the observed state of FeastOperator
-
-
-
-_Appears in:_
-- [FeastOperator](#feastoperator)
-
-| Field | Description | Default | Validation |
-| --- | --- | --- | --- |
-| `phase` _string_ |  |  |  |
-| `observedGeneration` _integer_ | The generation observed by the resource controller. |  |  |
-| `conditions` _[Condition](#condition) array_ |  |  |  |
-| `releases` _[ComponentRelease](#componentrelease) array_ |  |  |  |
-
-
-#### Kserve
-
-
-
-Kserve is the Schema for the kserves API
-
-
-
-_Appears in:_
-- [KserveList](#kservelist)
-
-| Field | Description | Default | Validation |
-| --- | --- | --- | --- |
-| `apiVersion` _string_ | `components.platform.opendatahub.io/v1alpha1` | | |
-| `kind` _string_ | `Kserve` | | |
-| `kind` _string_ | Kind is a string value representing the REST resource this object represents.<br />Servers may infer this from the endpoint the client submits requests to.<br />Cannot be updated.<br />In CamelCase.<br />More info: https://git.k8s.io/community/contributors/devel/sig-architecture/api-conventions.md#types-kinds |  |  |
-| `apiVersion` _string_ | APIVersion defines the versioned schema of this representation of an object.<br />Servers should convert recognized schemas to the latest internal value, and<br />may reject unrecognized values.<br />More info: https://git.k8s.io/community/contributors/devel/sig-architecture/api-conventions.md#resources |  |  |
-| `metadata` _[ObjectMeta](https://kubernetes.io/docs/reference/generated/kubernetes-api/v1.25/#objectmeta-v1-meta)_ | Refer to Kubernetes API documentation for fields of `metadata`. |  |  |
-| `spec` _[KserveSpec](#kservespec)_ |  |  |  |
-| `status` _[KserveStatus](#kservestatus)_ |  |  |  |
-
-
-#### KserveCommonSpec
-
-
-
-KserveCommonSpec spec defines the shared desired state of Kserve
-
-
-
-_Appears in:_
-- [DSCKserve](#dsckserve)
-- [KserveSpec](#kservespec)
-
-| Field | Description | Default | Validation |
-| --- | --- | --- | --- |
-| `devFlags` _[DevFlags](#devflags)_ | Add developer fields |  |  |
-| `serving` _[ServingSpec](#servingspec)_ | Serving configures the KNative-Serving stack used for model serving. A Service<br />Mesh (Istio) is prerequisite, since it is used as networking layer. |  |  |
-| `defaultDeploymentMode` _[DefaultDeploymentMode](#defaultdeploymentmode)_ | Configures the default deployment mode for Kserve. This can be set to 'Serverless' or 'RawDeployment'.<br />The value specified in this field will be used to set the default deployment mode in the 'inferenceservice-config' configmap for Kserve.<br />This field is optional. If no default deployment mode is specified, Kserve will use Serverless mode. |  | Enum: [Serverless RawDeployment] <br /> |
-| `rawDeploymentServiceConfig` _[RawServiceConfig](#rawserviceconfig)_ | Configures the type of service that is created for InferenceServices using RawDeployment.<br />The values for RawDeploymentServiceConfig can be "Headless" (default value) or "Headed".<br />Headless: to set "ServiceClusterIPNone = true" in the 'inferenceservice-config' configmap for Kserve.<br />Headed: to set "ServiceClusterIPNone = false" in the 'inferenceservice-config' configmap for Kserve. | Headless | Enum: [Headless Headed] <br /> |
-| `nim` _[NimSpec](#nimspec)_ | Configures and enables NVIDIA NIM integration |  |  |
-
-
-#### KserveCommonStatus
-
-
-
-KserveCommonStatus defines the shared observed state of Kserve
-
-
-
-_Appears in:_
-- [DSCKserveStatus](#dsckservestatus)
-- [KserveStatus](#kservestatus)
-
-| Field | Description | Default | Validation |
-| --- | --- | --- | --- |
-| `defaultDeploymentMode` _string_ | DefaultDeploymentMode is the value of the defaultDeploymentMode field<br />as read from the "deploy" JSON in the inferenceservice-config ConfigMap |  |  |
-| `serverlessMode` _[ManagementState](#managementstate)_ |  |  |  |
-| `releases` _[ComponentRelease](#componentrelease) array_ |  |  |  |
-
-
-#### KserveList
-
-
-
-KserveList contains a list of Kserve
-
-
-
-
-
-| Field | Description | Default | Validation |
-| --- | --- | --- | --- |
-| `apiVersion` _string_ | `components.platform.opendatahub.io/v1alpha1` | | |
-| `kind` _string_ | `KserveList` | | |
-| `kind` _string_ | Kind is a string value representing the REST resource this object represents.<br />Servers may infer this from the endpoint the client submits requests to.<br />Cannot be updated.<br />In CamelCase.<br />More info: https://git.k8s.io/community/contributors/devel/sig-architecture/api-conventions.md#types-kinds |  |  |
-| `apiVersion` _string_ | APIVersion defines the versioned schema of this representation of an object.<br />Servers should convert recognized schemas to the latest internal value, and<br />may reject unrecognized values.<br />More info: https://git.k8s.io/community/contributors/devel/sig-architecture/api-conventions.md#resources |  |  |
-| `metadata` _[ListMeta](https://kubernetes.io/docs/reference/generated/kubernetes-api/v1.25/#listmeta-v1-meta)_ | Refer to Kubernetes API documentation for fields of `metadata`. |  |  |
-| `items` _[Kserve](#kserve) array_ |  |  |  |
-
-
-#### KserveSpec
-
-
-
-KserveSpec defines the desired state of Kserve
-
-
-
-_Appears in:_
-- [Kserve](#kserve)
-
-| Field | Description | Default | Validation |
-| --- | --- | --- | --- |
-| `devFlags` _[DevFlags](#devflags)_ | Add developer fields |  |  |
-| `serving` _[ServingSpec](#servingspec)_ | Serving configures the KNative-Serving stack used for model serving. A Service<br />Mesh (Istio) is prerequisite, since it is used as networking layer. |  |  |
-| `defaultDeploymentMode` _[DefaultDeploymentMode](#defaultdeploymentmode)_ | Configures the default deployment mode for Kserve. This can be set to 'Serverless' or 'RawDeployment'.<br />The value specified in this field will be used to set the default deployment mode in the 'inferenceservice-config' configmap for Kserve.<br />This field is optional. If no default deployment mode is specified, Kserve will use Serverless mode. |  | Enum: [Serverless RawDeployment] <br /> |
-| `rawDeploymentServiceConfig` _[RawServiceConfig](#rawserviceconfig)_ | Configures the type of service that is created for InferenceServices using RawDeployment.<br />The values for RawDeploymentServiceConfig can be "Headless" (default value) or "Headed".<br />Headless: to set "ServiceClusterIPNone = true" in the 'inferenceservice-config' configmap for Kserve.<br />Headed: to set "ServiceClusterIPNone = false" in the 'inferenceservice-config' configmap for Kserve. | Headless | Enum: [Headless Headed] <br /> |
-| `nim` _[NimSpec](#nimspec)_ | Configures and enables NVIDIA NIM integration |  |  |
-
-
-#### KserveStatus
-
-
-
-KserveStatus defines the observed state of Kserve
-
-
-
-_Appears in:_
-- [Kserve](#kserve)
-
-| Field | Description | Default | Validation |
-| --- | --- | --- | --- |
-| `phase` _string_ |  |  |  |
-| `observedGeneration` _integer_ | The generation observed by the resource controller. |  |  |
-| `conditions` _[Condition](#condition) array_ |  |  |  |
-| `defaultDeploymentMode` _string_ | DefaultDeploymentMode is the value of the defaultDeploymentMode field<br />as read from the "deploy" JSON in the inferenceservice-config ConfigMap |  |  |
-| `serverlessMode` _[ManagementState](#managementstate)_ |  |  |  |
-| `releases` _[ComponentRelease](#componentrelease) array_ |  |  |  |
-
-
-#### Kueue
-
-
-
-Kueue is the Schema for the kueues API
-
-
-
-_Appears in:_
-- [KueueList](#kueuelist)
-
-| Field | Description | Default | Validation |
-| --- | --- | --- | --- |
-| `apiVersion` _string_ | `components.platform.opendatahub.io/v1alpha1` | | |
-| `kind` _string_ | `Kueue` | | |
-| `kind` _string_ | Kind is a string value representing the REST resource this object represents.<br />Servers may infer this from the endpoint the client submits requests to.<br />Cannot be updated.<br />In CamelCase.<br />More info: https://git.k8s.io/community/contributors/devel/sig-architecture/api-conventions.md#types-kinds |  |  |
-| `apiVersion` _string_ | APIVersion defines the versioned schema of this representation of an object.<br />Servers should convert recognized schemas to the latest internal value, and<br />may reject unrecognized values.<br />More info: https://git.k8s.io/community/contributors/devel/sig-architecture/api-conventions.md#resources |  |  |
-| `metadata` _[ObjectMeta](https://kubernetes.io/docs/reference/generated/kubernetes-api/v1.25/#objectmeta-v1-meta)_ | Refer to Kubernetes API documentation for fields of `metadata`. |  |  |
-| `spec` _[KueueSpec](#kueuespec)_ |  |  |  |
-| `status` _[KueueStatus](#kueuestatus)_ |  |  |  |
-
-
-#### KueueCommonSpec
-
-
-
-
-
-
-
-_Appears in:_
-- [DSCKueue](#dsckueue)
-- [KueueSpec](#kueuespec)
-
-| Field | Description | Default | Validation |
-| --- | --- | --- | --- |
-| `devFlags` _[DevFlags](#devflags)_ | Add developer fields |  |  |
-
-
-#### KueueCommonStatus
-
-
-
-KueueCommonStatus defines the shared observed state of Kueue
-
-
-
-_Appears in:_
-- [DSCKueueStatus](#dsckueuestatus)
-- [KueueStatus](#kueuestatus)
-
-| Field | Description | Default | Validation |
-| --- | --- | --- | --- |
-| `releases` _[ComponentRelease](#componentrelease) array_ |  |  |  |
-
-
-#### KueueList
-
-
-
-KueueList contains a list of Kueue
-
-
-
-
-
-| Field | Description | Default | Validation |
-| --- | --- | --- | --- |
-| `apiVersion` _string_ | `components.platform.opendatahub.io/v1alpha1` | | |
-| `kind` _string_ | `KueueList` | | |
-| `kind` _string_ | Kind is a string value representing the REST resource this object represents.<br />Servers may infer this from the endpoint the client submits requests to.<br />Cannot be updated.<br />In CamelCase.<br />More info: https://git.k8s.io/community/contributors/devel/sig-architecture/api-conventions.md#types-kinds |  |  |
-| `apiVersion` _string_ | APIVersion defines the versioned schema of this representation of an object.<br />Servers should convert recognized schemas to the latest internal value, and<br />may reject unrecognized values.<br />More info: https://git.k8s.io/community/contributors/devel/sig-architecture/api-conventions.md#resources |  |  |
-| `metadata` _[ListMeta](https://kubernetes.io/docs/reference/generated/kubernetes-api/v1.25/#listmeta-v1-meta)_ | Refer to Kubernetes API documentation for fields of `metadata`. |  |  |
-| `items` _[Kueue](#kueue) array_ |  |  |  |
-
-
-#### KueueSpec
-
-
-
-KueueSpec defines the desired state of Kueue
-
-
-
-_Appears in:_
-- [Kueue](#kueue)
-
-| Field | Description | Default | Validation |
-| --- | --- | --- | --- |
-| `devFlags` _[DevFlags](#devflags)_ | Add developer fields |  |  |
-
-
-#### KueueStatus
-
-
-
-KueueStatus defines the observed state of Kueue
-
-
-
-_Appears in:_
-- [Kueue](#kueue)
-
-| Field | Description | Default | Validation |
-| --- | --- | --- | --- |
-| `phase` _string_ |  |  |  |
-| `observedGeneration` _integer_ | The generation observed by the resource controller. |  |  |
-| `conditions` _[Condition](#condition) array_ |  |  |  |
-| `releases` _[ComponentRelease](#componentrelease) array_ |  |  |  |
-
-
-#### ModelController
-
-
-
-ModelController is the Schema for the modelcontroller API, it is a shared component between kserve and modelmeshserving
-
-
-
-_Appears in:_
-- [ModelControllerList](#modelcontrollerlist)
-
-| Field | Description | Default | Validation |
-| --- | --- | --- | --- |
-| `apiVersion` _string_ | `components.platform.opendatahub.io/v1alpha1` | | |
-| `kind` _string_ | `ModelController` | | |
-| `kind` _string_ | Kind is a string value representing the REST resource this object represents.<br />Servers may infer this from the endpoint the client submits requests to.<br />Cannot be updated.<br />In CamelCase.<br />More info: https://git.k8s.io/community/contributors/devel/sig-architecture/api-conventions.md#types-kinds |  |  |
-| `apiVersion` _string_ | APIVersion defines the versioned schema of this representation of an object.<br />Servers should convert recognized schemas to the latest internal value, and<br />may reject unrecognized values.<br />More info: https://git.k8s.io/community/contributors/devel/sig-architecture/api-conventions.md#resources |  |  |
-| `metadata` _[ObjectMeta](https://kubernetes.io/docs/reference/generated/kubernetes-api/v1.25/#objectmeta-v1-meta)_ | Refer to Kubernetes API documentation for fields of `metadata`. |  |  |
-| `spec` _[ModelControllerSpec](#modelcontrollerspec)_ |  |  |  |
-| `status` _[ModelControllerStatus](#modelcontrollerstatus)_ |  |  |  |
-
-
-#### ModelControllerKerveSpec
-
-
-
-a mini version of the DSCKserve only keep devflags and management spec
-
-
-
-_Appears in:_
-- [ModelControllerSpec](#modelcontrollerspec)
-
-| Field | Description | Default | Validation |
-| --- | --- | --- | --- |
-| `managementState` _[ManagementState](#managementstate)_ |  |  |  |
-| `nim` _[NimSpec](#nimspec)_ |  |  |  |
-| `devFlags` _[DevFlags](#devflags)_ | Add developer fields |  |  |
-
-
-#### ModelControllerList
-
-
-
-ModelControllerList contains a list of ModelController
-
-
-
-
-
-| Field | Description | Default | Validation |
-| --- | --- | --- | --- |
-| `apiVersion` _string_ | `components.platform.opendatahub.io/v1alpha1` | | |
-| `kind` _string_ | `ModelControllerList` | | |
-| `kind` _string_ | Kind is a string value representing the REST resource this object represents.<br />Servers may infer this from the endpoint the client submits requests to.<br />Cannot be updated.<br />In CamelCase.<br />More info: https://git.k8s.io/community/contributors/devel/sig-architecture/api-conventions.md#types-kinds |  |  |
-| `apiVersion` _string_ | APIVersion defines the versioned schema of this representation of an object.<br />Servers should convert recognized schemas to the latest internal value, and<br />may reject unrecognized values.<br />More info: https://git.k8s.io/community/contributors/devel/sig-architecture/api-conventions.md#resources |  |  |
-| `metadata` _[ListMeta](https://kubernetes.io/docs/reference/generated/kubernetes-api/v1.25/#listmeta-v1-meta)_ | Refer to Kubernetes API documentation for fields of `metadata`. |  |  |
-| `items` _[ModelController](#modelcontroller) array_ |  |  |  |
-
-
-#### ModelControllerMMSpec
-
-
-
-a mini version of the DSCModelMeshServing only keep devflags and management spec
-
-
-
-_Appears in:_
-- [ModelControllerSpec](#modelcontrollerspec)
-
-| Field | Description | Default | Validation |
-| --- | --- | --- | --- |
-| `managementState` _[ManagementState](#managementstate)_ |  |  |  |
-| `devFlags` _[DevFlags](#devflags)_ | Add developer fields |  |  |
-
-
-#### ModelControllerMRSpec
-
-
-
-
-
-
-
-_Appears in:_
-- [ModelControllerSpec](#modelcontrollerspec)
-
-| Field | Description | Default | Validation |
-| --- | --- | --- | --- |
-| `managementState` _[ManagementState](#managementstate)_ |  |  |  |
-
-
-#### ModelControllerSpec
-
-
-
-ModelControllerSpec defines the desired state of ModelController
-
-
-
-_Appears in:_
-- [ModelController](#modelcontroller)
-
-| Field | Description | Default | Validation |
-| --- | --- | --- | --- |
-| `kserve` _[ModelControllerKerveSpec](#modelcontrollerkervespec)_ | ModelMeshServing DSCModelMeshServing `json:"modelMeshServing,omitempty"` |  |  |
-| `modelMeshServing` _[ModelControllerMMSpec](#modelcontrollermmspec)_ |  |  |  |
-| `modelRegistry` _[ModelControllerMRSpec](#modelcontrollermrspec)_ |  |  |  |
-
-
-#### ModelControllerStatus
-
-
-
-ModelControllerStatus defines the observed state of ModelController
-
-
-
-_Appears in:_
-- [ModelController](#modelcontroller)
-
-| Field | Description | Default | Validation |
-| --- | --- | --- | --- |
-| `phase` _string_ |  |  |  |
-| `observedGeneration` _integer_ | The generation observed by the resource controller. |  |  |
-| `conditions` _[Condition](#condition) array_ |  |  |  |
-
-
-#### ModelMeshServing
-
-
-
-ModelMeshServing is the Schema for the modelmeshservings API
-
-
-
-_Appears in:_
-- [ModelMeshServingList](#modelmeshservinglist)
-
-| Field | Description | Default | Validation |
-| --- | --- | --- | --- |
-| `apiVersion` _string_ | `components.platform.opendatahub.io/v1alpha1` | | |
-| `kind` _string_ | `ModelMeshServing` | | |
-| `kind` _string_ | Kind is a string value representing the REST resource this object represents.<br />Servers may infer this from the endpoint the client submits requests to.<br />Cannot be updated.<br />In CamelCase.<br />More info: https://git.k8s.io/community/contributors/devel/sig-architecture/api-conventions.md#types-kinds |  |  |
-| `apiVersion` _string_ | APIVersion defines the versioned schema of this representation of an object.<br />Servers should convert recognized schemas to the latest internal value, and<br />may reject unrecognized values.<br />More info: https://git.k8s.io/community/contributors/devel/sig-architecture/api-conventions.md#resources |  |  |
-| `metadata` _[ObjectMeta](https://kubernetes.io/docs/reference/generated/kubernetes-api/v1.25/#objectmeta-v1-meta)_ | Refer to Kubernetes API documentation for fields of `metadata`. |  |  |
-| `spec` _[ModelMeshServingSpec](#modelmeshservingspec)_ |  |  |  |
-| `status` _[ModelMeshServingStatus](#modelmeshservingstatus)_ |  |  |  |
-
-
-#### ModelMeshServingCommonSpec
-
-
-
-
-
-
-
-_Appears in:_
-- [DSCModelMeshServing](#dscmodelmeshserving)
-- [ModelMeshServingSpec](#modelmeshservingspec)
-
-| Field | Description | Default | Validation |
-| --- | --- | --- | --- |
-| `devFlags` _[DevFlags](#devflags)_ | Add developer fields |  |  |
-
-
-#### ModelMeshServingCommonStatus
-
-
-
-ModelMeshServingCommonStatus defines the shared observed state of ModelMeshServing
-
-
-
-_Appears in:_
-- [DSCModelMeshServingStatus](#dscmodelmeshservingstatus)
-- [ModelMeshServingStatus](#modelmeshservingstatus)
-
-| Field | Description | Default | Validation |
-| --- | --- | --- | --- |
-| `releases` _[ComponentRelease](#componentrelease) array_ |  |  |  |
-
-
-#### ModelMeshServingList
-
-
-
-ModelMeshServingList contains a list of ModelMeshServing
-
-
-
-
-
->>>>>>> de46f015
+
+
+
+
+
 | Field | Description | Default | Validation |
 | --- | --- | --- | --- |
 | `apiVersion` _string_ | `components.platform.opendatahub.io/v1alpha1` | | |
@@ -2662,31 +1344,6 @@
 | `apiVersion` _string_ | APIVersion defines the versioned schema of this representation of an object.<br />Servers should convert recognized schemas to the latest internal value, and<br />may reject unrecognized values.<br />More info: https://git.k8s.io/community/contributors/devel/sig-architecture/api-conventions.md#resources |  |  |
 | `metadata` _[ListMeta](https://kubernetes.io/docs/reference/generated/kubernetes-api/v1.25/#listmeta-v1-meta)_ | Refer to Kubernetes API documentation for fields of `metadata`. |  |  |
 | `items` _[ModelMeshServing](#modelmeshserving) array_ |  |  |  |
-<<<<<<< HEAD
-
-
-#### ModelMeshServingSpec
-
-
-
-ModelMeshServingSpec defines the desired state of ModelMeshServing
-
-
-
-_Appears in:_
-- [ModelMeshServing](#modelmeshserving)
-
-| Field | Description | Default | Validation |
-| --- | --- | --- | --- |
-| `devFlags` _[DevFlags](#devflags)_ | Add developer fields |  |  |
-
-
-#### ModelMeshServingStatus
-
-
-
-ModelMeshServingStatus defines the observed state of ModelMeshServing
-=======
 
 
 #### ModelMeshServingSpec
@@ -3070,13 +1727,27 @@
 
 
 TrainingOperatorSpec defines the desired state of TrainingOperator
->>>>>>> de46f015
-
-
-
-_Appears in:_
-<<<<<<< HEAD
-- [ModelMeshServing](#modelmeshserving)
+
+
+
+_Appears in:_
+- [TrainingOperator](#trainingoperator)
+
+| Field | Description | Default | Validation |
+| --- | --- | --- | --- |
+| `devFlags` _[DevFlags](#devflags)_ | Add developer fields |  |  |
+
+
+#### TrainingOperatorStatus
+
+
+
+TrainingOperatorStatus defines the observed state of TrainingOperator
+
+
+
+_Appears in:_
+- [TrainingOperator](#trainingoperator)
 
 | Field | Description | Default | Validation |
 | --- | --- | --- | --- |
@@ -3086,69 +1757,67 @@
 | `releases` _[ComponentRelease](#componentrelease) array_ |  |  |  |
 
 
-#### ModelRegistry
-
-
-
-ModelRegistry is the Schema for the modelregistries API
-
-
-
-_Appears in:_
-- [ModelRegistryList](#modelregistrylist)
+#### TrustyAI
+
+
+
+TrustyAI is the Schema for the trustyais API
+
+
+
+_Appears in:_
+- [TrustyAIList](#trustyailist)
 
 | Field | Description | Default | Validation |
 | --- | --- | --- | --- |
 | `apiVersion` _string_ | `components.platform.opendatahub.io/v1alpha1` | | |
-| `kind` _string_ | `ModelRegistry` | | |
+| `kind` _string_ | `TrustyAI` | | |
 | `kind` _string_ | Kind is a string value representing the REST resource this object represents.<br />Servers may infer this from the endpoint the client submits requests to.<br />Cannot be updated.<br />In CamelCase.<br />More info: https://git.k8s.io/community/contributors/devel/sig-architecture/api-conventions.md#types-kinds |  |  |
 | `apiVersion` _string_ | APIVersion defines the versioned schema of this representation of an object.<br />Servers should convert recognized schemas to the latest internal value, and<br />may reject unrecognized values.<br />More info: https://git.k8s.io/community/contributors/devel/sig-architecture/api-conventions.md#resources |  |  |
 | `metadata` _[ObjectMeta](https://kubernetes.io/docs/reference/generated/kubernetes-api/v1.25/#objectmeta-v1-meta)_ | Refer to Kubernetes API documentation for fields of `metadata`. |  |  |
-| `spec` _[ModelRegistrySpec](#modelregistryspec)_ |  |  |  |
-| `status` _[ModelRegistryStatus](#modelregistrystatus)_ |  |  |  |
-
-
-#### ModelRegistryCommonSpec
-
-
-
-ModelRegistryCommonSpec spec defines the shared desired state of ModelRegistry
-
-
-
-_Appears in:_
-- [DSCModelRegistry](#dscmodelregistry)
-- [ModelRegistrySpec](#modelregistryspec)
-
-| Field | Description | Default | Validation |
-| --- | --- | --- | --- |
-| `devFlags` _[DevFlags](#devflags)_ | Add developer fields |  |  |
-| `registriesNamespace` _string_ | Namespace for model registries to be installed, configurable only once when model registry is enabled, defaults to "rhoai-model-registries" | rhoai-model-registries | MaxLength: 63 <br />Pattern: `^([a-z0-9]([-a-z0-9]*[a-z0-9])?)?$` <br /> |
-
-
-#### ModelRegistryCommonStatus
-
-
-
-ModelRegistryCommonStatus defines the shared observed state of ModelRegistry
-
-
-
-_Appears in:_
-- [DSCModelRegistryStatus](#dscmodelregistrystatus)
-- [ModelRegistryStatus](#modelregistrystatus)
-
-| Field | Description | Default | Validation |
-| --- | --- | --- | --- |
-| `registriesNamespace` _string_ |  |  |  |
+| `spec` _[TrustyAISpec](#trustyaispec)_ |  |  |  |
+| `status` _[TrustyAIStatus](#trustyaistatus)_ |  |  |  |
+
+
+#### TrustyAICommonSpec
+
+
+
+
+
+
+
+_Appears in:_
+- [DSCTrustyAI](#dsctrustyai)
+- [TrustyAISpec](#trustyaispec)
+
+| Field | Description | Default | Validation |
+| --- | --- | --- | --- |
+| `devFlags` _[DevFlags](#devflags)_ | Add developer fields |  |  |
+
+
+#### TrustyAICommonStatus
+
+
+
+TrustyAICommonStatus defines the shared observed state of TrustyAI
+
+
+
+_Appears in:_
+- [DSCTrustyAIStatus](#dsctrustyaistatus)
+- [TrustyAIStatus](#trustyaistatus)
+
+| Field | Description | Default | Validation |
+| --- | --- | --- | --- |
 | `releases` _[ComponentRelease](#componentrelease) array_ |  |  |  |
 
 
-#### ModelRegistryList
-
-
-
-ModelRegistryList contains a list of ModelRegistry
+#### TrustyAIList
+
+
+
+TrustyAIList contains a list of TrustyAI
 
 
 
@@ -3157,195 +1826,39 @@
 | Field | Description | Default | Validation |
 | --- | --- | --- | --- |
 | `apiVersion` _string_ | `components.platform.opendatahub.io/v1alpha1` | | |
-| `kind` _string_ | `ModelRegistryList` | | |
+| `kind` _string_ | `TrustyAIList` | | |
 | `kind` _string_ | Kind is a string value representing the REST resource this object represents.<br />Servers may infer this from the endpoint the client submits requests to.<br />Cannot be updated.<br />In CamelCase.<br />More info: https://git.k8s.io/community/contributors/devel/sig-architecture/api-conventions.md#types-kinds |  |  |
 | `apiVersion` _string_ | APIVersion defines the versioned schema of this representation of an object.<br />Servers should convert recognized schemas to the latest internal value, and<br />may reject unrecognized values.<br />More info: https://git.k8s.io/community/contributors/devel/sig-architecture/api-conventions.md#resources |  |  |
 | `metadata` _[ListMeta](https://kubernetes.io/docs/reference/generated/kubernetes-api/v1.25/#listmeta-v1-meta)_ | Refer to Kubernetes API documentation for fields of `metadata`. |  |  |
-| `items` _[ModelRegistry](#modelregistry) array_ |  |  |  |
-
-
-#### ModelRegistrySpec
-
-
-
-ModelRegistrySpec defines the desired state of ModelRegistry
-
-
-
-_Appears in:_
-- [ModelRegistry](#modelregistry)
-
-| Field | Description | Default | Validation |
-| --- | --- | --- | --- |
-| `devFlags` _[DevFlags](#devflags)_ | Add developer fields |  |  |
-| `registriesNamespace` _string_ | Namespace for model registries to be installed, configurable only once when model registry is enabled, defaults to "rhoai-model-registries" | rhoai-model-registries | MaxLength: 63 <br />Pattern: `^([a-z0-9]([-a-z0-9]*[a-z0-9])?)?$` <br /> |
-
-
-#### ModelRegistryStatus
-
-
-
-ModelRegistryStatus defines the observed state of ModelRegistry
-
-
-
-_Appears in:_
-- [ModelRegistry](#modelregistry)
-
-| Field | Description | Default | Validation |
-| --- | --- | --- | --- |
-| `phase` _string_ |  |  |  |
-| `observedGeneration` _integer_ | The generation observed by the resource controller. |  |  |
-| `conditions` _[Condition](#condition) array_ |  |  |  |
-| `registriesNamespace` _string_ |  |  |  |
-| `releases` _[ComponentRelease](#componentrelease) array_ |  |  |  |
-
-
-#### NimSpec
-
-
-
-nimSpec enables NVIDIA NIM integration
-
-
-
-_Appears in:_
-- [DSCKserve](#dsckserve)
-- [KserveCommonSpec](#kservecommonspec)
-- [KserveSpec](#kservespec)
-- [ModelControllerKerveSpec](#modelcontrollerkervespec)
-
-| Field | Description | Default | Validation |
-| --- | --- | --- | --- |
-| `managementState` _[ManagementState](#managementstate)_ |  | Managed | Enum: [Managed Removed] <br /> |
-
-
-#### RawServiceConfig
-
-_Underlying type:_ _string_
-
-
-
-_Validation:_
-- Pattern: `^(Headless|Headed)$`
-
-_Appears in:_
-- [DSCKserve](#dsckserve)
-- [KserveCommonSpec](#kservecommonspec)
-- [KserveSpec](#kservespec)
-
-| Field | Description |
-| --- | --- |
-| `Headless` |  |
-| `Headed` |  |
-
-
-#### Ray
-
-
-
-Ray is the Schema for the rays API
-
-
-
-_Appears in:_
-- [RayList](#raylist)
-
-| Field | Description | Default | Validation |
-| --- | --- | --- | --- |
-| `apiVersion` _string_ | `components.platform.opendatahub.io/v1alpha1` | | |
-| `kind` _string_ | `Ray` | | |
-| `kind` _string_ | Kind is a string value representing the REST resource this object represents.<br />Servers may infer this from the endpoint the client submits requests to.<br />Cannot be updated.<br />In CamelCase.<br />More info: https://git.k8s.io/community/contributors/devel/sig-architecture/api-conventions.md#types-kinds |  |  |
-| `apiVersion` _string_ | APIVersion defines the versioned schema of this representation of an object.<br />Servers should convert recognized schemas to the latest internal value, and<br />may reject unrecognized values.<br />More info: https://git.k8s.io/community/contributors/devel/sig-architecture/api-conventions.md#resources |  |  |
-| `metadata` _[ObjectMeta](https://kubernetes.io/docs/reference/generated/kubernetes-api/v1.25/#objectmeta-v1-meta)_ | Refer to Kubernetes API documentation for fields of `metadata`. |  |  |
-| `spec` _[RaySpec](#rayspec)_ |  |  |  |
-| `status` _[RayStatus](#raystatus)_ |  |  |  |
-
-
-#### RayCommonSpec
-
-
-
-
-
-
-
-_Appears in:_
-- [DSCRay](#dscray)
-- [RaySpec](#rayspec)
-
-| Field | Description | Default | Validation |
-| --- | --- | --- | --- |
-| `devFlags` _[DevFlags](#devflags)_ | Add developer fields |  |  |
-
-
-#### RayCommonStatus
-
-
-
-RayCommonStatus defines the shared observed state of Ray
-
-
-
-_Appears in:_
-- [DSCRayStatus](#dscraystatus)
-- [RayStatus](#raystatus)
-
-| Field | Description | Default | Validation |
-| --- | --- | --- | --- |
-| `releases` _[ComponentRelease](#componentrelease) array_ |  |  |  |
-
-
-#### RayList
-
-
-
-RayList contains a list of Ray
-
-
-
-
-
-| Field | Description | Default | Validation |
-| --- | --- | --- | --- |
-| `apiVersion` _string_ | `components.platform.opendatahub.io/v1alpha1` | | |
-| `kind` _string_ | `RayList` | | |
-| `kind` _string_ | Kind is a string value representing the REST resource this object represents.<br />Servers may infer this from the endpoint the client submits requests to.<br />Cannot be updated.<br />In CamelCase.<br />More info: https://git.k8s.io/community/contributors/devel/sig-architecture/api-conventions.md#types-kinds |  |  |
-| `apiVersion` _string_ | APIVersion defines the versioned schema of this representation of an object.<br />Servers should convert recognized schemas to the latest internal value, and<br />may reject unrecognized values.<br />More info: https://git.k8s.io/community/contributors/devel/sig-architecture/api-conventions.md#resources |  |  |
-| `metadata` _[ListMeta](https://kubernetes.io/docs/reference/generated/kubernetes-api/v1.25/#listmeta-v1-meta)_ | Refer to Kubernetes API documentation for fields of `metadata`. |  |  |
-| `items` _[Ray](#ray) array_ |  |  |  |
-
-
-#### RaySpec
-
-
-
-RaySpec defines the desired state of Ray
-
-
-
-_Appears in:_
-- [Ray](#ray)
-=======
-- [TrainingOperator](#trainingoperator)
->>>>>>> de46f015
-
-| Field | Description | Default | Validation |
-| --- | --- | --- | --- |
-| `devFlags` _[DevFlags](#devflags)_ | Add developer fields |  |  |
-
-
-<<<<<<< HEAD
-#### RayStatus
-
-
-
-RayStatus defines the observed state of Ray
-
-
-
-_Appears in:_
-- [Ray](#ray)
+| `items` _[TrustyAI](#trustyai) array_ |  |  |  |
+
+
+#### TrustyAISpec
+
+
+
+TrustyAISpec defines the desired state of TrustyAI
+
+
+
+_Appears in:_
+- [TrustyAI](#trustyai)
+
+| Field | Description | Default | Validation |
+| --- | --- | --- | --- |
+| `devFlags` _[DevFlags](#devflags)_ | Add developer fields |  |  |
+
+
+#### TrustyAIStatus
+
+
+
+TrustyAIStatus defines the observed state of TrustyAI
+
+
+
+_Appears in:_
+- [TrustyAI](#trustyai)
 
 | Field | Description | Default | Validation |
 | --- | --- | --- | --- |
@@ -3355,360 +1868,14 @@
 | `releases` _[ComponentRelease](#componentrelease) array_ |  |  |  |
 
 
-#### TrainingOperator
-
-
-
-TrainingOperator is the Schema for the trainingoperators API
-
-
-
-_Appears in:_
-- [TrainingOperatorList](#trainingoperatorlist)
-
-| Field | Description | Default | Validation |
-| --- | --- | --- | --- |
-| `apiVersion` _string_ | `components.platform.opendatahub.io/v1alpha1` | | |
-| `kind` _string_ | `TrainingOperator` | | |
-| `kind` _string_ | Kind is a string value representing the REST resource this object represents.<br />Servers may infer this from the endpoint the client submits requests to.<br />Cannot be updated.<br />In CamelCase.<br />More info: https://git.k8s.io/community/contributors/devel/sig-architecture/api-conventions.md#types-kinds |  |  |
-| `apiVersion` _string_ | APIVersion defines the versioned schema of this representation of an object.<br />Servers should convert recognized schemas to the latest internal value, and<br />may reject unrecognized values.<br />More info: https://git.k8s.io/community/contributors/devel/sig-architecture/api-conventions.md#resources |  |  |
-| `metadata` _[ObjectMeta](https://kubernetes.io/docs/reference/generated/kubernetes-api/v1.25/#objectmeta-v1-meta)_ | Refer to Kubernetes API documentation for fields of `metadata`. |  |  |
-| `spec` _[TrainingOperatorSpec](#trainingoperatorspec)_ |  |  |  |
-| `status` _[TrainingOperatorStatus](#trainingoperatorstatus)_ |  |  |  |
-
-
-#### TrainingOperatorCommonSpec
-
-
-
-
-
-
-
-_Appears in:_
-- [DSCTrainingOperator](#dsctrainingoperator)
-- [TrainingOperatorSpec](#trainingoperatorspec)
-
-| Field | Description | Default | Validation |
-| --- | --- | --- | --- |
-| `devFlags` _[DevFlags](#devflags)_ | Add developer fields |  |  |
-
-
-#### TrainingOperatorCommonStatus
-
-
-
-TrainingOperatorCommonStatus defines the shared observed state of TrainingOperator
-
-
-
-_Appears in:_
-- [DSCTrainingOperatorStatus](#dsctrainingoperatorstatus)
-- [TrainingOperatorStatus](#trainingoperatorstatus)
-
-| Field | Description | Default | Validation |
-| --- | --- | --- | --- |
-| `releases` _[ComponentRelease](#componentrelease) array_ |  |  |  |
-
-
-#### TrainingOperatorList
-
-=======
-#### TrainingOperatorStatus
->>>>>>> de46f015
-
-
-TrainingOperatorList contains a list of TrainingOperator
-
-<<<<<<< HEAD
-
-
-
-
-| Field | Description | Default | Validation |
-| --- | --- | --- | --- |
-| `apiVersion` _string_ | `components.platform.opendatahub.io/v1alpha1` | | |
-| `kind` _string_ | `TrainingOperatorList` | | |
-| `kind` _string_ | Kind is a string value representing the REST resource this object represents.<br />Servers may infer this from the endpoint the client submits requests to.<br />Cannot be updated.<br />In CamelCase.<br />More info: https://git.k8s.io/community/contributors/devel/sig-architecture/api-conventions.md#types-kinds |  |  |
-| `apiVersion` _string_ | APIVersion defines the versioned schema of this representation of an object.<br />Servers should convert recognized schemas to the latest internal value, and<br />may reject unrecognized values.<br />More info: https://git.k8s.io/community/contributors/devel/sig-architecture/api-conventions.md#resources |  |  |
-| `metadata` _[ListMeta](https://kubernetes.io/docs/reference/generated/kubernetes-api/v1.25/#listmeta-v1-meta)_ | Refer to Kubernetes API documentation for fields of `metadata`. |  |  |
-| `items` _[TrainingOperator](#trainingoperator) array_ |  |  |  |
-
-
-#### TrainingOperatorSpec
-
-
-
-TrainingOperatorSpec defines the desired state of TrainingOperator
-=======
-TrainingOperatorStatus defines the observed state of TrainingOperator
-
-
-
-_Appears in:_
-- [TrainingOperator](#trainingoperator)
-
-| Field | Description | Default | Validation |
-| --- | --- | --- | --- |
-| `phase` _string_ |  |  |  |
-| `observedGeneration` _integer_ | The generation observed by the resource controller. |  |  |
-| `conditions` _[Condition](#condition) array_ |  |  |  |
-| `releases` _[ComponentRelease](#componentrelease) array_ |  |  |  |
-
-
-#### TrustyAI
-
-
-
-TrustyAI is the Schema for the trustyais API
->>>>>>> de46f015
-
-
-
-_Appears in:_
-<<<<<<< HEAD
-- [TrainingOperator](#trainingoperator)
-
-| Field | Description | Default | Validation |
-| --- | --- | --- | --- |
-| `devFlags` _[DevFlags](#devflags)_ | Add developer fields |  |  |
-
-
-#### TrainingOperatorStatus
-
-
-=======
-- [TrustyAIList](#trustyailist)
-
-| Field | Description | Default | Validation |
-| --- | --- | --- | --- |
-| `apiVersion` _string_ | `components.platform.opendatahub.io/v1alpha1` | | |
-| `kind` _string_ | `TrustyAI` | | |
-| `kind` _string_ | Kind is a string value representing the REST resource this object represents.<br />Servers may infer this from the endpoint the client submits requests to.<br />Cannot be updated.<br />In CamelCase.<br />More info: https://git.k8s.io/community/contributors/devel/sig-architecture/api-conventions.md#types-kinds |  |  |
-| `apiVersion` _string_ | APIVersion defines the versioned schema of this representation of an object.<br />Servers should convert recognized schemas to the latest internal value, and<br />may reject unrecognized values.<br />More info: https://git.k8s.io/community/contributors/devel/sig-architecture/api-conventions.md#resources |  |  |
-| `metadata` _[ObjectMeta](https://kubernetes.io/docs/reference/generated/kubernetes-api/v1.25/#objectmeta-v1-meta)_ | Refer to Kubernetes API documentation for fields of `metadata`. |  |  |
-| `spec` _[TrustyAISpec](#trustyaispec)_ |  |  |  |
-| `status` _[TrustyAIStatus](#trustyaistatus)_ |  |  |  |
->>>>>>> de46f015
-
-TrainingOperatorStatus defines the observed state of TrainingOperator
-
-#### TrustyAICommonSpec
-
-
-_Appears in:_
-- [TrainingOperator](#trainingoperator)
-
-| Field | Description | Default | Validation |
-| --- | --- | --- | --- |
-| `phase` _string_ |  |  |  |
-| `observedGeneration` _integer_ | The generation observed by the resource controller. |  |  |
-| `conditions` _[Condition](#condition) array_ |  |  |  |
-| `releases` _[ComponentRelease](#componentrelease) array_ |  |  |  |
-
-
-#### TrustyAI
-
-
-<<<<<<< HEAD
-
-TrustyAI is the Schema for the trustyais API
-
-
-
-_Appears in:_
-- [TrustyAIList](#trustyailist)
-
-| Field | Description | Default | Validation |
-| --- | --- | --- | --- |
-| `apiVersion` _string_ | `components.platform.opendatahub.io/v1alpha1` | | |
-| `kind` _string_ | `TrustyAI` | | |
-| `kind` _string_ | Kind is a string value representing the REST resource this object represents.<br />Servers may infer this from the endpoint the client submits requests to.<br />Cannot be updated.<br />In CamelCase.<br />More info: https://git.k8s.io/community/contributors/devel/sig-architecture/api-conventions.md#types-kinds |  |  |
-| `apiVersion` _string_ | APIVersion defines the versioned schema of this representation of an object.<br />Servers should convert recognized schemas to the latest internal value, and<br />may reject unrecognized values.<br />More info: https://git.k8s.io/community/contributors/devel/sig-architecture/api-conventions.md#resources |  |  |
-| `metadata` _[ObjectMeta](https://kubernetes.io/docs/reference/generated/kubernetes-api/v1.25/#objectmeta-v1-meta)_ | Refer to Kubernetes API documentation for fields of `metadata`. |  |  |
-| `spec` _[TrustyAISpec](#trustyaispec)_ |  |  |  |
-| `status` _[TrustyAIStatus](#trustyaistatus)_ |  |  |  |
-
-=======
-_Appears in:_
-- [DSCTrustyAI](#dsctrustyai)
-- [TrustyAISpec](#trustyaispec)
-
-| Field | Description | Default | Validation |
-| --- | --- | --- | --- |
-| `devFlags` _[DevFlags](#devflags)_ | Add developer fields |  |  |
->>>>>>> de46f015
-
-#### TrustyAICommonSpec
-
-<<<<<<< HEAD
-
-
-
-=======
-#### TrustyAICommonStatus
-
-
-
-TrustyAICommonStatus defines the shared observed state of TrustyAI
->>>>>>> de46f015
-
-
-
-_Appears in:_
-<<<<<<< HEAD
-- [DSCTrustyAI](#dsctrustyai)
-- [TrustyAISpec](#trustyaispec)
-
-| Field | Description | Default | Validation |
-| --- | --- | --- | --- |
-| `devFlags` _[DevFlags](#devflags)_ | Add developer fields |  |  |
-
-=======
-- [DSCTrustyAIStatus](#dsctrustyaistatus)
-- [TrustyAIStatus](#trustyaistatus)
-
-| Field | Description | Default | Validation |
-| --- | --- | --- | --- |
-| `releases` _[ComponentRelease](#componentrelease) array_ |  |  |  |
->>>>>>> de46f015
-
-#### TrustyAICommonStatus
-
-<<<<<<< HEAD
-=======
-#### TrustyAIList
->>>>>>> de46f015
-
-
-TrustyAICommonStatus defines the shared observed state of TrustyAI
-
-<<<<<<< HEAD
-
-
-_Appears in:_
-- [DSCTrustyAIStatus](#dsctrustyaistatus)
-- [TrustyAIStatus](#trustyaistatus)
-
-| Field | Description | Default | Validation |
-| --- | --- | --- | --- |
-| `releases` _[ComponentRelease](#componentrelease) array_ |  |  |  |
-=======
-TrustyAIList contains a list of TrustyAI
->>>>>>> de46f015
-
-
-#### TrustyAIList
-
-
-
-<<<<<<< HEAD
-TrustyAIList contains a list of TrustyAI
-
-
-
-
-
-| Field | Description | Default | Validation |
-| --- | --- | --- | --- |
-| `apiVersion` _string_ | `components.platform.opendatahub.io/v1alpha1` | | |
-| `kind` _string_ | `TrustyAIList` | | |
-| `kind` _string_ | Kind is a string value representing the REST resource this object represents.<br />Servers may infer this from the endpoint the client submits requests to.<br />Cannot be updated.<br />In CamelCase.<br />More info: https://git.k8s.io/community/contributors/devel/sig-architecture/api-conventions.md#types-kinds |  |  |
-| `apiVersion` _string_ | APIVersion defines the versioned schema of this representation of an object.<br />Servers should convert recognized schemas to the latest internal value, and<br />may reject unrecognized values.<br />More info: https://git.k8s.io/community/contributors/devel/sig-architecture/api-conventions.md#resources |  |  |
-| `metadata` _[ListMeta](https://kubernetes.io/docs/reference/generated/kubernetes-api/v1.25/#listmeta-v1-meta)_ | Refer to Kubernetes API documentation for fields of `metadata`. |  |  |
-| `items` _[TrustyAI](#trustyai) array_ |  |  |  |
-=======
-| Field | Description | Default | Validation |
-| --- | --- | --- | --- |
-| `apiVersion` _string_ | `components.platform.opendatahub.io/v1alpha1` | | |
-| `kind` _string_ | `TrustyAIList` | | |
-| `kind` _string_ | Kind is a string value representing the REST resource this object represents.<br />Servers may infer this from the endpoint the client submits requests to.<br />Cannot be updated.<br />In CamelCase.<br />More info: https://git.k8s.io/community/contributors/devel/sig-architecture/api-conventions.md#types-kinds |  |  |
-| `apiVersion` _string_ | APIVersion defines the versioned schema of this representation of an object.<br />Servers should convert recognized schemas to the latest internal value, and<br />may reject unrecognized values.<br />More info: https://git.k8s.io/community/contributors/devel/sig-architecture/api-conventions.md#resources |  |  |
-| `metadata` _[ListMeta](https://kubernetes.io/docs/reference/generated/kubernetes-api/v1.25/#listmeta-v1-meta)_ | Refer to Kubernetes API documentation for fields of `metadata`. |  |  |
-| `items` _[TrustyAI](#trustyai) array_ |  |  |  |
-
-
-#### TrustyAISpec
-
-
-
-TrustyAISpec defines the desired state of TrustyAI
->>>>>>> de46f015
-
-
-#### TrustyAISpec
-
-<<<<<<< HEAD
-
-=======
-_Appears in:_
-- [TrustyAI](#trustyai)
-
-| Field | Description | Default | Validation |
-| --- | --- | --- | --- |
-| `devFlags` _[DevFlags](#devflags)_ | Add developer fields |  |  |
->>>>>>> de46f015
-
-TrustyAISpec defines the desired state of TrustyAI
-
-#### TrustyAIStatus
-
-
-_Appears in:_
-- [TrustyAI](#trustyai)
-
-<<<<<<< HEAD
-| Field | Description | Default | Validation |
-| --- | --- | --- | --- |
-| `devFlags` _[DevFlags](#devflags)_ | Add developer fields |  |  |
-
-
-#### TrustyAIStatus
-=======
-TrustyAIStatus defines the observed state of TrustyAI
-
-
->>>>>>> de46f015
-
-_Appears in:_
-- [TrustyAI](#trustyai)
-
-| Field | Description | Default | Validation |
-| --- | --- | --- | --- |
-| `phase` _string_ |  |  |  |
-| `observedGeneration` _integer_ | The generation observed by the resource controller. |  |  |
-| `conditions` _[Condition](#condition) array_ |  |  |  |
-| `releases` _[ComponentRelease](#componentrelease) array_ |  |  |  |
-
-<<<<<<< HEAD
-TrustyAIStatus defines the observed state of TrustyAI
-=======
->>>>>>> de46f015
-
 #### Workbenches
 
 
-<<<<<<< HEAD
-_Appears in:_
-- [TrustyAI](#trustyai)
-
-| Field | Description | Default | Validation |
-| --- | --- | --- | --- |
-| `phase` _string_ |  |  |  |
-| `observedGeneration` _integer_ | The generation observed by the resource controller. |  |  |
-| `conditions` _[Condition](#condition) array_ |  |  |  |
-| `releases` _[ComponentRelease](#componentrelease) array_ |  |  |  |
-=======
 
 Workbenches is the Schema for the workbenches API
->>>>>>> de46f015
-
-
-#### Workbenches
-
-<<<<<<< HEAD
-
-=======
+
+
+
 _Appears in:_
 - [WorkbenchesList](#workbencheslist)
 
@@ -3721,33 +1888,16 @@
 | `metadata` _[ObjectMeta](https://kubernetes.io/docs/reference/generated/kubernetes-api/v1.25/#objectmeta-v1-meta)_ | Refer to Kubernetes API documentation for fields of `metadata`. |  |  |
 | `spec` _[WorkbenchesSpec](#workbenchesspec)_ |  |  |  |
 | `status` _[WorkbenchesStatus](#workbenchesstatus)_ |  |  |  |
->>>>>>> de46f015
-
-Workbenches is the Schema for the workbenches API
+
 
 #### WorkbenchesCommonSpec
 
 
-_Appears in:_
-- [WorkbenchesList](#workbencheslist)
-
-| Field | Description | Default | Validation |
-| --- | --- | --- | --- |
-| `apiVersion` _string_ | `components.platform.opendatahub.io/v1alpha1` | | |
-| `kind` _string_ | `Workbenches` | | |
-| `kind` _string_ | Kind is a string value representing the REST resource this object represents.<br />Servers may infer this from the endpoint the client submits requests to.<br />Cannot be updated.<br />In CamelCase.<br />More info: https://git.k8s.io/community/contributors/devel/sig-architecture/api-conventions.md#types-kinds |  |  |
-| `apiVersion` _string_ | APIVersion defines the versioned schema of this representation of an object.<br />Servers should convert recognized schemas to the latest internal value, and<br />may reject unrecognized values.<br />More info: https://git.k8s.io/community/contributors/devel/sig-architecture/api-conventions.md#resources |  |  |
-| `metadata` _[ObjectMeta](https://kubernetes.io/docs/reference/generated/kubernetes-api/v1.25/#objectmeta-v1-meta)_ | Refer to Kubernetes API documentation for fields of `metadata`. |  |  |
-| `spec` _[WorkbenchesSpec](#workbenchesspec)_ |  |  |  |
-| `status` _[WorkbenchesStatus](#workbenchesstatus)_ |  |  |  |
-
-
-#### WorkbenchesCommonSpec
-
-
-<<<<<<< HEAD
-
-=======
+
+
+
+
+
 _Appears in:_
 - [DSCWorkbenches](#dscworkbenches)
 - [WorkbenchesSpec](#workbenchesspec)
@@ -3756,30 +1906,15 @@
 | --- | --- | --- | --- |
 | `devFlags` _[DevFlags](#devflags)_ | Add developer fields |  |  |
 | `workbenchNamespace` _string_ | Namespace for workbenches to be installed, configurable only once when workbenches are enabled, defaults to "rhods-notebooks" | rhods-notebooks | MaxLength: 63 <br />Pattern: `^([a-z0-9]([-a-z0-9]*[a-z0-9])?)?$` <br /> |
->>>>>>> de46f015
 
 
 #### WorkbenchesCommonStatus
 
 
-<<<<<<< HEAD
-_Appears in:_
-- [DSCWorkbenches](#dscworkbenches)
-- [WorkbenchesSpec](#workbenchesspec)
-
-| Field | Description | Default | Validation |
-| --- | --- | --- | --- |
-| `devFlags` _[DevFlags](#devflags)_ | Add developer fields |  |  |
-| `workbenchNamespace` _string_ | Namespace for workbenches to be installed, configurable only once when workbenches are enabled, defaults to "rhods-notebooks" | rhods-notebooks | MaxLength: 63 <br />Pattern: `^([a-z0-9]([-a-z0-9]*[a-z0-9])?)?$` <br /> |
-
-
-#### WorkbenchesCommonStatus
-=======
 
 WorkbenchesCommonStatus defines the shared observed state of Workbenches
 
 
->>>>>>> de46f015
 
 _Appears in:_
 - [DSCWorkbenchesStatus](#dscworkbenchesstatus)
@@ -3790,34 +1925,11 @@
 | `releases` _[ComponentRelease](#componentrelease) array_ |  |  |  |
 | `workbenchNamespace` _string_ |  |  |  |
 
-<<<<<<< HEAD
-WorkbenchesCommonStatus defines the shared observed state of Workbenches
-=======
->>>>>>> de46f015
 
 #### WorkbenchesList
 
 
-<<<<<<< HEAD
-_Appears in:_
-- [DSCWorkbenchesStatus](#dscworkbenchesstatus)
-- [WorkbenchesStatus](#workbenchesstatus)
-
-| Field | Description | Default | Validation |
-| --- | --- | --- | --- |
-| `releases` _[ComponentRelease](#componentrelease) array_ |  |  |  |
-| `workbenchNamespace` _string_ |  |  |  |
-=======
-
-WorkbenchesList contains a list of Workbenches
->>>>>>> de46f015
-
-
-#### WorkbenchesList
-
-
-
-<<<<<<< HEAD
+
 WorkbenchesList contains a list of Workbenches
 
 
@@ -3832,15 +1944,6 @@
 | `apiVersion` _string_ | APIVersion defines the versioned schema of this representation of an object.<br />Servers should convert recognized schemas to the latest internal value, and<br />may reject unrecognized values.<br />More info: https://git.k8s.io/community/contributors/devel/sig-architecture/api-conventions.md#resources |  |  |
 | `metadata` _[ListMeta](https://kubernetes.io/docs/reference/generated/kubernetes-api/v1.25/#listmeta-v1-meta)_ | Refer to Kubernetes API documentation for fields of `metadata`. |  |  |
 | `items` _[Workbenches](#workbenches) array_ |  |  |  |
-=======
-| Field | Description | Default | Validation |
-| --- | --- | --- | --- |
-| `apiVersion` _string_ | `components.platform.opendatahub.io/v1alpha1` | | |
-| `kind` _string_ | `WorkbenchesList` | | |
-| `kind` _string_ | Kind is a string value representing the REST resource this object represents.<br />Servers may infer this from the endpoint the client submits requests to.<br />Cannot be updated.<br />In CamelCase.<br />More info: https://git.k8s.io/community/contributors/devel/sig-architecture/api-conventions.md#types-kinds |  |  |
-| `apiVersion` _string_ | APIVersion defines the versioned schema of this representation of an object.<br />Servers should convert recognized schemas to the latest internal value, and<br />may reject unrecognized values.<br />More info: https://git.k8s.io/community/contributors/devel/sig-architecture/api-conventions.md#resources |  |  |
-| `metadata` _[ListMeta](https://kubernetes.io/docs/reference/generated/kubernetes-api/v1.25/#listmeta-v1-meta)_ | Refer to Kubernetes API documentation for fields of `metadata`. |  |  |
-| `items` _[Workbenches](#workbenches) array_ |  |  |  |
 
 
 #### WorkbenchesSpec
@@ -3848,14 +1951,9 @@
 
 
 WorkbenchesSpec defines the desired state of Workbenches
->>>>>>> de46f015
-
-
-#### WorkbenchesSpec
-
-<<<<<<< HEAD
-
-=======
+
+
+
 _Appears in:_
 - [Workbenches](#workbenches)
 
@@ -3863,30 +1961,15 @@
 | --- | --- | --- | --- |
 | `devFlags` _[DevFlags](#devflags)_ | Add developer fields |  |  |
 | `workbenchNamespace` _string_ | Namespace for workbenches to be installed, configurable only once when workbenches are enabled, defaults to "rhods-notebooks" | rhods-notebooks | MaxLength: 63 <br />Pattern: `^([a-z0-9]([-a-z0-9]*[a-z0-9])?)?$` <br /> |
->>>>>>> de46f015
-
-WorkbenchesSpec defines the desired state of Workbenches
+
 
 #### WorkbenchesStatus
 
 
-<<<<<<< HEAD
-_Appears in:_
-- [Workbenches](#workbenches)
-
-| Field | Description | Default | Validation |
-| --- | --- | --- | --- |
-| `devFlags` _[DevFlags](#devflags)_ | Add developer fields |  |  |
-| `workbenchNamespace` _string_ | Namespace for workbenches to be installed, configurable only once when workbenches are enabled, defaults to "rhods-notebooks" | rhods-notebooks | MaxLength: 63 <br />Pattern: `^([a-z0-9]([-a-z0-9]*[a-z0-9])?)?$` <br /> |
-
-
-#### WorkbenchesStatus
-=======
 
 WorkbenchesStatus defines the observed state of Workbenches
 
 
->>>>>>> de46f015
 
 _Appears in:_
 - [Workbenches](#workbenches)
@@ -3899,22 +1982,6 @@
 | `releases` _[ComponentRelease](#componentrelease) array_ |  |  |  |
 | `workbenchNamespace` _string_ |  |  |  |
 
-<<<<<<< HEAD
-WorkbenchesStatus defines the observed state of Workbenches
-
-
-
-_Appears in:_
-- [Workbenches](#workbenches)
-
-| Field | Description | Default | Validation |
-| --- | --- | --- | --- |
-| `phase` _string_ |  |  |  |
-| `observedGeneration` _integer_ | The generation observed by the resource controller. |  |  |
-| `conditions` _[Condition](#condition) array_ |  |  |  |
-| `releases` _[ComponentRelease](#componentrelease) array_ |  |  |  |
-| `workbenchNamespace` _string_ |  |  |  |
-
 
 
 ## datasciencecluster.opendatahub.io/components
@@ -3922,15 +1989,6 @@
 
 
 
-=======
-
-
-## datasciencecluster.opendatahub.io/components
-
-
-
-
->>>>>>> de46f015
 
 
 
@@ -4235,11 +2293,7 @@
 
 | Field | Description | Default | Validation |
 | --- | --- | --- | --- |
-<<<<<<< HEAD
-| `applicationsNamespace` _string_ | Namespace for applications to be installed, non-configurable, default to "redhat-ods-applications" | redhat-ods-applications | MaxLength: 63 <br />Pattern: `^([a-z0-9]([-a-z0-9]*[a-z0-9])?)?$` <br /> |
-=======
 | `applicationsNamespace` _string_ | Namespace for applications to be installed, non-configurable, default to "opendatahub" | opendatahub | MaxLength: 63 <br />Pattern: `^([a-z0-9]([-a-z0-9]*[a-z0-9])?)?$` <br /> |
->>>>>>> de46f015
 | `monitoring` _[DSCIMonitoring](#dscimonitoring)_ | Enable monitoring on specified namespace |  |  |
 | `serviceMesh` _[ServiceMeshSpec](#servicemeshspec)_ | Configures Service Mesh as networking layer for Data Science Clusters components.<br />The Service Mesh is a mandatory prerequisite for single model serving (KServe) and<br />you should review this configuration if you are planning to use KServe.<br />For other components, it enhances user experience; e.g. it provides unified<br />authentication giving a Single Sign On experience. |  |  |
 | `trustedCABundle` _[TrustedCABundleSpec](#trustedcabundlespec)_ | When set to `Managed`, adds odh-trusted-ca-bundle Configmap to all namespaces that includes<br />cluster-wide Trusted CA Bundle in .data["ca-bundle.crt"].<br />Additionally, this fields allows admins to add custom CA bundles to the configmap using the .CustomCABundle field. |  |  |
@@ -4406,11 +2460,7 @@
 | Field | Description | Default | Validation |
 | --- | --- | --- | --- |
 | `managementState` _[ManagementState](#managementstate)_ | Set to one of the following values:<br /><br />- "Managed" : the operator is actively managing the component and trying to keep it active.<br />              It will only upgrade the component if it is safe to do so<br /><br />- "Removed" : the operator is actively managing the component and will not install it,<br />              or if it is installed, the operator will try to remove it |  | Enum: [Managed Removed] <br /> |
-<<<<<<< HEAD
-| `namespace` _string_ | monitoring spec exposed to DSCI api<br />Namespace for monitoring if it is enabled | redhat-ods-monitoring | MaxLength: 63 <br />Pattern: `^([a-z0-9]([-a-z0-9]*[a-z0-9])?)?$` <br /> |
-=======
 | `namespace` _string_ | monitoring spec exposed to DSCI api<br />Namespace for monitoring if it is enabled | opendatahub | MaxLength: 63 <br />Pattern: `^([a-z0-9]([-a-z0-9]*[a-z0-9])?)?$` <br /> |
->>>>>>> de46f015
 
 
 #### Monitoring
@@ -4449,11 +2499,7 @@
 
 | Field | Description | Default | Validation |
 | --- | --- | --- | --- |
-<<<<<<< HEAD
-| `namespace` _string_ | monitoring spec exposed to DSCI api<br />Namespace for monitoring if it is enabled | redhat-ods-monitoring | MaxLength: 63 <br />Pattern: `^([a-z0-9]([-a-z0-9]*[a-z0-9])?)?$` <br /> |
-=======
 | `namespace` _string_ | monitoring spec exposed to DSCI api<br />Namespace for monitoring if it is enabled | opendatahub | MaxLength: 63 <br />Pattern: `^([a-z0-9]([-a-z0-9]*[a-z0-9])?)?$` <br /> |
->>>>>>> de46f015
 
 
 #### MonitoringList
@@ -4489,11 +2535,7 @@
 
 | Field | Description | Default | Validation |
 | --- | --- | --- | --- |
-<<<<<<< HEAD
-| `namespace` _string_ | monitoring spec exposed to DSCI api<br />Namespace for monitoring if it is enabled | redhat-ods-monitoring | MaxLength: 63 <br />Pattern: `^([a-z0-9]([-a-z0-9]*[a-z0-9])?)?$` <br /> |
-=======
 | `namespace` _string_ | monitoring spec exposed to DSCI api<br />Namespace for monitoring if it is enabled | opendatahub | MaxLength: 63 <br />Pattern: `^([a-z0-9]([-a-z0-9]*[a-z0-9])?)?$` <br /> |
->>>>>>> de46f015
 
 
 #### MonitoringStatus
