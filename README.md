--- conflicted
+++ resolved
@@ -342,11 +342,7 @@
       managementState: Managed
     modelregistry:
       managementState: Managed
-<<<<<<< HEAD
-      registriesNamespace: "rhoai-model-registries"
-=======
       registriesNamespace: "odh-model-registries"
->>>>>>> de46f015
     ray:
       managementState: Managed
     trainingoperator:
@@ -365,7 +361,7 @@
 apiVersion: datasciencecluster.opendatahub.io/v1
 kind: DataScienceCluster
 metadata:
-  name: default-dsc
+  name: example
 spec:
   components:
     dashboard:
@@ -404,7 +400,7 @@
 export KUBECONFIG=/path/to/kubeconfig
 ```
 
-Ensure when testing RHOAI operator in dev mode, no ODH CSV exists
+Ensure when testing RHODS operator in dev mode, no ODH CSV exists
 Once the above variables are set, run the following:
 
 ```shell
@@ -443,7 +439,6 @@
 | --test-service             | A repeatable (or comma separated no spaces) flag that control which services should be tested, by default all service specific test are executed                             | `all services`                |
 
 Example command to run full test suite skipping the DataScienceCluster deletion (useful to troubleshooting tests failures):
-<<<<<<< HEAD
 
 ```shell
 make e2e-test -e E2E_TEST_OPERATOR_NAMESPACE=<namespace> -e E2E_TEST_DELETION_POLICY=never
@@ -466,43 +461,12 @@
 ```shell
 make e2e-test -e E2E_TEST_OPERATOR_NAMESPACE=<namespace> -e E2E_TEST_OPERATOR_CONTROLLER=false -e E2E_TEST_WEBHOOK=false -e E2E_TEST_COMPONENTS=false -e E2E_TEST_SERVICE=monitoring
 ```
-=======
-
-```shell
-make e2e-test -e E2E_TEST_OPERATOR_NAMESPACE=<namespace> -e E2E_TEST_DELETION_POLICY=never
-```
-
-Example commands to run test suite for the dashboard `component` only, with the operator running out of the cluster:
->>>>>>> de46f015
 
 Example commands to run test suite excluding tests for ray `component`:
 ```shell
-<<<<<<< HEAD
 make e2e-test -e E2E_TEST_OPERATOR_NAMESPACE=<namespace> -e E2E_TEST_COMPONENT=!ray
 ```
 
-=======
-make run-nowebhook
-```
-```shell
-make e2e-test -e E2E_TEST_OPERATOR_NAMESPACE=<namespace> -e E2E_TEST_OPERATOR_CONTROLLER=false -e E2E_TEST_WEBHOOK=false -e E2E_TEST_SERVICES=false -e E2E_TEST_COMPONENT=dashboard
-```
-
-Example commands to run test suite for the monitoring `service` only, with the operator running out of the cluster:
-
-```shell
-make run-nowebhook
-```
-```shell
-make e2e-test -e E2E_TEST_OPERATOR_NAMESPACE=<namespace> -e E2E_TEST_OPERATOR_CONTROLLER=false -e E2E_TEST_WEBHOOK=false -e E2E_TEST_COMPONENTS=false -e E2E_TEST_SERVICE=monitoring
-```
-
-Example commands to run test suite excluding tests for ray `component`:
-```shell
-make e2e-test -e E2E_TEST_OPERATOR_NAMESPACE=<namespace> -e E2E_TEST_COMPONENT=!ray
-```
-
->>>>>>> de46f015
 Additionally specific env vars can be used to configure tests timeouts
 
 | Timeouts Env var                         | Description                                                                             | Default value |
